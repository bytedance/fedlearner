# Copyright 2020 The FedLearner Authors. All Rights Reserved.
#
# Licensed under the Apache License, Version 2.0 (the "License");
# you may not use this file except in compliance with the License.
# You may obtain a copy of the License at
#
#     http://www.apache.org/licenses/LICENSE-2.0
#
# Unless required by applicable law or agreed to in writing, software
# distributed under the License is distributed on an "AS IS" BASIS,
# WITHOUT WARRANTIES OR CONDITIONS OF ANY KIND, either express or implied.
# See the License for the specific language governing permissions and
# limitations under the License.

# coding: utf-8

import os
import math
import queue
import time
import logging
import multiprocessing as mp
import collections
import numpy as np
from google.protobuf import text_format
import tensorflow.compat.v1 as tf
import grpc

from fedlearner.model.tree.loss import LogisticLoss
from fedlearner.model.crypto import paillier, fixed_point_number
from fedlearner.common import tree_model_pb2 as tree_pb2, compute_histogram_pb2_grpc, compute_histogram_pb2
from fedlearner.common import common_pb2


BST_TYPE = np.float32
PRECISION = 1e38
EXPONENT = math.floor(
    math.log(PRECISION, fixed_point_number.FixedPointNumber.BASE))
KEY_NBITS = 1024
CIPHER_NBYTES = (KEY_NBITS * 2)//8

MAX_PARTITION_SIZE = 4096


def _send_public_key(bridge, public_key):
    msg = tree_pb2.EncryptedNumbers()
    msg.ciphertext.append(public_key.n.to_bytes(KEY_NBITS//8, 'little'))
    bridge.send_proto(bridge.current_iter_id, 'public_key', msg)

def _receive_public_key(bridge):
    msg = tree_pb2.EncryptedNumbers()
    bridge.receive_proto(bridge.current_iter_id, 'public_key').Unpack(msg)
    return paillier.PaillierPublicKey(
        int.from_bytes(msg.ciphertext[0], 'little'))

def _encode_encrypted_numbers(numbers):
    return [
        i.ciphertext(False).to_bytes(CIPHER_NBYTES, 'little') \
        for i in numbers]

def _encrypt_numbers(public_key, numbers):
    return _encode_encrypted_numbers(
        [public_key.encrypt(i, PRECISION) for i in numbers])

def _decrypt_number(private_key, numbers):
    return [private_key.decrypt(i) for i in numbers]

def _from_ciphertext(public_key, ciphertext):
    return [
        paillier.PaillierEncryptedNumber(
            public_key, int.from_bytes(i, 'little'), EXPONENT)
        for i in ciphertext]

def _encrypt_and_send_numbers(bridge, name, public_key, numbers):
    num_parts = (len(numbers) + MAX_PARTITION_SIZE - 1)//MAX_PARTITION_SIZE
    bridge.send_proto(
        bridge.current_iter_id, '%s_partition_info'%name,
        tree_pb2.PartitionInfo(num_partitions=num_parts)
    )
    for i in range(num_parts):
        part = numbers[i*MAX_PARTITION_SIZE:(i+1)*MAX_PARTITION_SIZE]
        msg = tree_pb2.EncryptedNumbers()
        msg.ciphertext.extend(_encrypt_numbers(public_key, part))
        bridge.send_proto(
            bridge.current_iter_id, '%s_part_%d'%(name, i), msg)

def _receive_encrypted_numbers(bridge, name, public_key):
    part_info = tree_pb2.PartitionInfo()
    bridge.receive_proto(
        bridge.current_iter_id, '%s_partition_info'%name).Unpack(part_info)
    ret = []
    for i in range(part_info.num_partitions):
        msg = tree_pb2.EncryptedNumbers()
        bridge.receive_proto(
            bridge.current_iter_id, '%s_part_%d'%(name, i)).Unpack(msg)
        ret.extend(_from_ciphertext(public_key, msg.ciphertext))
    return ret

def _get_dtype_for_max_value(max_value):
    if max_value < np.iinfo(np.int8).max:
        return np.int8
    if max_value < np.iinfo(np.int16).max:
        return np.int16
    return np.int32

class BinnedFeatures(object):
    def __init__(self, features, max_bins, cat_features=None):
        super(BinnedFeatures, self).__init__()

        self._max_bins = max_bins
        self.features = features
        self.binned, self.thresholds = self._bin_features(features)
        self.num_bins = [len(i) + 2 for i in self.thresholds]

        if cat_features is None:
            cat_features = np.zeros((features.shape[0], 0), dtype=np.int32)
        self.cat_features = cat_features
        self.cat_num_bins = [
            cat_features[:, i].max()+1 for i in range(cat_features.shape[1])]

        self.num_features = self.features.shape[1]
        self.num_cat_features = self.cat_features.shape[1]
        self.num_all_features = self.num_features + self.num_cat_features

    def _bin_features(self, features):
        thresholds = []
        binned = np.zeros_like(features, dtype=np.uint8, order='F')
        for i in range(features.shape[1]):
            x = features[:, i]
            missing_mask = np.isnan(x)
            nonmissing_x = x
            if missing_mask.any():
                nonmissing_x = x[~missing_mask]
            nonmissing_x = np.ascontiguousarray(
                nonmissing_x, dtype=BST_TYPE)
            unique_x = np.unique(nonmissing_x)
            if len(unique_x) <= self._max_bins:
                threshold = (unique_x[:-1] + unique_x[1:]) * 0.5
            else:
                percentiles = np.linspace(0, 100, num=self._max_bins + 1)
                percentiles = percentiles[1:-1]
                threshold = np.percentile(
                    nonmissing_x, percentiles, interpolation='midpoint')
                assert threshold.size == self._max_bins - 1
            thresholds.append(threshold)

            binned[:, i] = np.searchsorted(threshold, x, side='right')
            binned[missing_mask, i] = threshold.size + 1

        return binned, thresholds


<<<<<<< HEAD
# send the params to sever /convert that into proto
def _histogram_params_toprotobuf(args):
    def ndarray_to_msg(array, msg):
        msg.values = array.tobytes()
        msg.shape.extend(list(array.shape))
        msg.dtype = str(array.dtype)
    def paillier_to_msg(array, msg):
        msg.shape.extend(list(array.shape))
        msg.values.extend(_encode_encrypted_numbers(array.flatten()))

    base, values, binned_features, thresholds, public_key = args
    if public_key is None:
        msg = compute_histogram_pb2.histogram_request_leader()
        msg.base = base
        ndarray_to_msg(binned_features, msg.binned_features)
        ndarray_to_msg(values, msg.values)
        msg.thresholds.extend(thresholds)
        return msg
    else:
        msg = compute_histogram_pb2.histogram_request_follower()
        msg.base = base
        ndarray_to_msg(binned_features, msg.binned_features)
        msg.thresholds.extend(thresholds)
        # 特别处理加密的数据和其key
        paillier_to_msg(values, msg.values)
        msg.public_key = public_key.n.to_bytes(KEY_NBITS//8, 'little')
        return msg
# receive the sever hists proto / convert that into array
def _receive_hists_from_sever(msg, public_key=None):
    # 对leader和followr不同对数据需要使用不同对msg,public_key是None对应leader，否则对应follower
    def proto_to_array(msg):
        if public_key is None:
            array = np.frombuffer(msg.values, dtype=np.dtype(msg.dtype))
        else:
            array = np.array(_from_ciphertext(public_key, msg.values))
        array = np.reshape(array, newshape=msg.shape)
        return array
    hists = []
    for hist in msg.hists:
        arr_hist = proto_to_array(hist)
        hists.append(arr_hist)
    return hists
=======
def _compute_histogram_helper(args):
    base, values, binned_features, num_bins, zero = args
    hists = []
    for i, num in enumerate(num_bins):
        logging.debug('Computing histogram for feature %d', base + i)
        hist = np.asarray([zero for _ in range(num)])
        np.add.at(hist, binned_features[:, i], values)
        hists.append(hist)
>>>>>>> 25d18119

def _compute_histogram_helper(args):
    base, values, binned_features, thresholds, zero, sever_addr, public_key = args
    thresholds = [i.size for i in thresholds]
    if sever_addr is None:
        hists = []
        for i, threshold_size in enumerate(thresholds):
            logging.debug('Computing histogram for feature %d', base + i)
            num_bins = threshold_size + 2
            hist = np.asarray([zero for _ in range(num_bins)])
            np.add.at(hist, binned_features[:, i], values)
            hists.append(hist)
    else:
        with grpc.insecure_channel(sever_addr) as channel:
            stub = compute_histogram_pb2_grpc.HistsServiceStub(channel)
            request_params = _histogram_params_toprotobuf([base, values, binned_features, thresholds, public_key])
            if public_key is None:
                hists_proto = stub.ComputeHists_leader(request_params)
            else:
                hists_proto = stub.ComputeHists_follower(request_params)
            hists = _receive_hists_from_sever(hists_proto, public_key)
    return hists


class HistogramBuilder(object):
    def __init__(self, binned_features, dtype=BST_TYPE,
                 num_parallel=1, pool=None, server_address=None):
        self._bins = binned_features
        self._dtype = dtype
        self._zero = dtype(0.0)
        self._num_parallel = num_parallel
        self._pool = pool

        self._severs = server_address
        # make all sever_addrs be None
        if self._severs is None:
            self._severs = [None] * self._num_parallel

    def compute_histogram(self, values, sample_ids, public_key=None):
        if not self._pool:
            hists = _compute_histogram_helper(
                (0, values[sample_ids], self._bins.binned[sample_ids],
<<<<<<< HEAD
                 self._bins.thresholds, self._zero, None, None))

=======
                 self._bins.num_bins, self._zero))
            cat_hists = _compute_histogram_helper(
                (self._bins.num_features, values[sample_ids],
                 self._bins.cat_features[sample_ids],
                 self._bins.cat_num_bins, self._zero))
            return hists + cat_hists

        num_jobs = self._num_parallel
        job_size = \
            (self._bins.num_features + num_jobs - 1)//num_jobs
        cat_job_size = \
            (self._bins.num_cat_features + num_jobs - 1)//num_jobs
>>>>>>> 25d18119
        args = [
            (job_size*i,
             values[sample_ids],
             self._bins.binned[
<<<<<<< HEAD
                 sample_ids, self._job_size*i:self._job_size*(i+1)],
             self._bins.thresholds[self._job_size*i:self._job_size*(i+1)],
             self._zero,
             self._severs[i],
             public_key)
=======
                 sample_ids, job_size*i:job_size*(i+1)],
             self._bins.num_bins[job_size*i:job_size*(i+1)],
             self._zero)
            for i in range(self._num_parallel)
        ] + [
            (self._bins.num_features + cat_job_size*i,
             values[sample_ids],
             self._bins.cat_features[
                 sample_ids, cat_job_size*i:cat_job_size*(i+1)],
             self._bins.cat_num_bins[cat_job_size*i:cat_job_size*(i+1)],
             self._zero)
>>>>>>> 25d18119
            for i in range(self._num_parallel)
        ]

        rets = self._pool.map(_compute_histogram_helper, args)
        return sum(rets, [])


class GrowerNode(object):
    def __init__(self, node_id):
        self.node_id = node_id
        self.num_features = None
        self.feature_id = None
        self.is_cat_feature = None
        self.threshold = None
        self.cat_threshold = None
        self.default_left = None
        self.is_owner = None
        self.owner_id = None
        self.weight = None

        self.parent = None
        self.left_child = None
        self.right_child = None

        self.sample_ids = []
        self.grad_hists = None
        self.hess_hists = None

        # node impurity and entropy
        self.gini = None
        self.entropy = None

        # information gain and node importance
        self.IG = None
        self.NI = None

    def is_left_sample(self, binned, idx):
        assert self.is_owner

        if self.is_cat_feature:
            x = binned.cat_features[
                idx, self.feature_id - self.num_features]
            return np.in1d(x, self.cat_threshold)

        x = binned.features[idx, self.feature_id]
        isnan = np.isnan(x)
        return np.where(isnan, self.default_left, x < self.threshold)

    def to_proto(self):
        return tree_pb2.RegressionTreeNodeProto(
            node_id=self.node_id,
            left_child=self.left_child,
            right_child=self.right_child,
            parent=self.parent,
            is_owner=self.is_owner,
            owner_id=self.owner_id,
            feature_id=self.feature_id,
            is_cat_feature=self.is_cat_feature,
            threshold=self.threshold,
            cat_threshold=self.cat_threshold,
            default_left=self.default_left,
            weight=self.weight)


class BaseGrower(object):
    def __init__(self, binned, labels, grad, hess,
<<<<<<< HEAD
                grow_policy='depthwise', max_leaves=None, max_depth=None,
                learning_rate=0.3, l2_regularization=1.0, dtype=BST_TYPE,
                num_parallel=1, pool=None, server_address=None):
=======
                 grow_policy='depthwise', max_leaves=None, max_depth=None,
                 learning_rate=0.3, l2_regularization=1.0, dtype=BST_TYPE,
                 num_parallel=1, pool=None):
>>>>>>> 25d18119
        self._binned = binned
        self._labels = labels
        self._num_samples = binned.features.shape[0]
        self._is_cat_feature = \
            [False] * binned.num_features + [True] * binned.num_cat_features
        self._grad = grad
        self._hess = hess
        self._grow_policy = grow_policy
        self._servers = server_address


        if grow_policy == 'depthwise':
            self._split_candidates = queue.Queue()
            assert max_depth is not None, \
                "max_depth must be set when grow_policy is depthwise"
            self._max_depth = max_depth
            self._max_leaves = 2**max_depth
        else:
            self._split_candidates = queue.PriorityQueue()
            assert max_leaves, \
                "max_leaves must be set when grow_policy is lossguided"
            self._max_leaves = max_leaves
            self._max_depth = max_depth if max_depth is not None else 2**31

        self._learning_rate = learning_rate
        self._l2_regularization = l2_regularization

        self._num_parallel = num_parallel
        self._pool = pool
        assert self._pool or self._num_parallel == 1
        self._hist_builder = HistogramBuilder(
            binned, dtype, num_parallel, self._pool, self._servers)

        self._nodes = []
        self._add_node(0)
        self._nodes[0].sample_ids = list(range(binned.features.shape[0]))
        self._num_leaves = 1

    def _initialize_feature_importance(self):
        self._feature_importance = np.zeros(len(self._is_cat_feature))

    def _compute_Gini_Entropy(self, node):
        '''
        compute gini and entropy
        '''
        if node.gini is not None:
            return
        node_labels = self._labels[node.sample_ids]
        total = len(node_labels)
        if total == 0:
            node.gini = 0.0
            node.entropy = 0.0
            return
        labels_counter = collections.Counter(node_labels)
        gini = 0.0
        entropy = 0.0
        for _, value in labels_counter.items():
            label_freq = value / total
            if label_freq == 0:
                entropy += 0
            else:
                entropy += -label_freq*math.log(label_freq)
            gini += label_freq*(1-label_freq)
        node.gini = gini
        node.entropy = entropy

    def _compute_IG_NI(self, node, left_child, right_child):
        '''
        compute information gain and node importance
        '''
        #compute node gini and entropy
        self._compute_Gini_Entropy(node)
        self._compute_Gini_Entropy(left_child)
        self._compute_Gini_Entropy(right_child)

        node_len = len(node.sample_ids)
        node_right_len = len(right_child.sample_ids)
        node_left_len = len(left_child.sample_ids)
        if node_len == 0:
            node.IG = 0
            node.NI = 0
            return
        IG = node.entropy - \
            node_left_len / node_len * left_child.entropy - \
            node_right_len / node_len * right_child.entropy

        NI = node_len / self._num_samples * node.gini - \
            node_right_len / self._num_samples * right_child.gini - \
            node_left_len / self._num_samples * left_child.gini
        node.IG = IG
        node.NI = NI

    def _normalize_feature_importance(self):
        if self._feature_importance.sum() != 0.0:

            self._feature_importance = self._feature_importance/ \
                                        self._feature_importance.sum()
            self._feature_importance = self._feature_importance/ \
                                        self._feature_importance.sum()
    def _compute_histogram(self, node):
        node.grad_hists = self._hist_builder.compute_histogram(
            self._grad, node.sample_ids)
        node.hess_hists = self._hist_builder.compute_histogram(
            self._hess, node.sample_ids)

    def _compute_histogram_from_sibling(self, node, sibling):
        parent = self._nodes[node.parent]
        node.grad_hists = [
            p - l for p, l in zip(parent.grad_hists, sibling.grad_hists)]
        node.hess_hists = [
            p - l for p, l in zip(parent.hess_hists, sibling.hess_hists)]

    def _compare_split(self, split_info, default_left,
                       feature_id, split_point,
                       left_g, left_h, right_g, right_h):
        lam = self._l2_regularization
        lr = self._learning_rate
        sum_g = left_g + right_g
        sum_h = left_h + right_h
        gain = left_g*left_g/(left_h + lam) + \
            right_g*right_g/(right_h + lam) - \
            sum_g*sum_g/(sum_h + lam)
        if gain > split_info.gain:
            split_info.gain = gain
            split_info.feature_id = feature_id
            split_info.split_point[:] = split_point
            split_info.default_left = default_left
            split_info.left_weight = - lr * left_g/(left_h + lam)
            split_info.right_weight = - lr * right_g/(right_h + lam)

    def _find_split_and_push(self, node):
        assert len(self._is_cat_feature) == len(node.grad_hists)

        split_info = tree_pb2.SplitInfo(
            node_id=node.node_id, gain=-1e38)
        for fid, is_cat in enumerate(self._is_cat_feature):
            if is_cat:
                self._find_cat_split(node, fid, split_info)
            else:
                self._find_cont_split(node, fid, split_info)

        self._split_candidates.put((-split_info.gain, split_info))

        return split_info.gain, split_info

    def _find_cont_split(self, node, fid, split_info):
        grad_hist = node.grad_hists[fid]
        hess_hist = node.hess_hists[fid]
        sum_g = sum(grad_hist)
        sum_h = sum(hess_hist)
        left_g = 0.0
        left_h = 0.0
        nan_g = grad_hist[-1]
        nan_h = hess_hist[-1]
        for i in range(len(grad_hist) - 2):
            left_g += grad_hist[i]
            left_h += hess_hist[i]
            self._compare_split(
                split_info, True, fid, [i],
                left_g + nan_g, left_h + nan_h,
                sum_g - left_g - nan_g, sum_h - left_h - nan_h)
            self._compare_split(
                split_info, False, fid, [i],
                left_g, left_h,
                sum_g - left_g, sum_h - left_h)

    def _find_cat_split(self, node, fid, split_info):
        grad_hist = node.grad_hists[fid]
        hess_hist = node.hess_hists[fid]
        sum_g = sum(grad_hist)
        sum_h = sum(hess_hist)
        left_g = 0.0
        left_h = 0.0
        split_point = []
        order = [
            (i, g/h + self._l2_regularization)
            for i, (g, h) in enumerate(zip(grad_hist, hess_hist))]
        order.sort(key=lambda x: x[1])
        for i, _ in order:
            split_point.append(i)
            left_g += grad_hist[i]
            left_h += hess_hist[i]
            self._compare_split(
                split_info, True, fid, split_point,
                left_g, left_h,
                sum_g - left_g, sum_h)

    def _add_node(self, parent_id):
        node_id = len(self._nodes)
        node = GrowerNode(node_id)
        node.parent = parent_id
        node.num_features = self._binned.num_features
        self._nodes.append(node)
        return node_id

    def _set_node_partition(self, node, split_info):
        node.is_owner = True
        node.feature_id = split_info.feature_id
        if node.feature_id < self._binned.num_features:
            node.is_cat_feature = False
            node.threshold = self._binned.thresholds[
                node.feature_id][split_info.split_point[0]]
        else:
            node.is_cat_feature = True
            node.cat_threshold = split_info.split_point
        node.default_left = split_info.default_left

        left_child = self._nodes[node.left_child]
        right_child = self._nodes[node.right_child]

        is_left = node.is_left_sample(self._binned, node.sample_ids)
        left_child.sample_ids = list(np.asarray(node.sample_ids)[is_left])
        right_child.sample_ids = list(np.asarray(node.sample_ids)[~is_left])

    def _split_next(self):
        _, split_info = self._split_candidates.get()
        node = self._nodes[split_info.node_id]

        node.left_child = self._add_node(node.node_id)
        left_child = self._nodes[node.left_child]
        left_child.weight = split_info.left_weight

        node.right_child = self._add_node(node.node_id)
        right_child = self._nodes[node.right_child]
        right_child.weight = split_info.right_weight

        self._num_leaves += 1

        self._set_node_partition(node, split_info)

        self._compute_IG_NI(node, \
            left_child, right_child)
        self._feature_importance[split_info.feature_id] += node.NI


        return left_child, right_child, split_info

    def _log_split(self, left_child, right_child, split_info):
        parent = self._nodes[split_info.node_id]

        logging.info(
            "Split node %d at feature %d with threshold %s for gain=%f. " \
            "Node gini_impurity=%f, entropy=%f. " \
            "Split information_gain=%f, node_importance=%f." \
            "Left(w=%f, nsamples=%d), Right(w=%f, nsamples=%d). " \
            "nan goes to %s.",
            split_info.node_id, split_info.feature_id,
            split_info.split_point, split_info.gain,
            parent.gini, parent.entropy,
            parent.IG, parent.NI,
            left_child.weight, len(left_child.sample_ids),
            right_child.weight, len(right_child.sample_ids),
            split_info.default_left and 'left' or 'right')
        assert len(left_child.sample_ids) + len(right_child.sample_ids) \
            == len(parent.sample_ids)

    def _log_feature_importance(self):
        logging.info("For current tree, " \
            "feature importance(>0) is %s, " \
            "feature indices(>0) is %s ", \
            self._feature_importance[self._feature_importance > 0], \
            np.nonzero(self._feature_importance))

    def to_proto(self):
        proto = tree_pb2.RegressionTreeProto(
            feature_importance=self._feature_importance)
        for node in self._nodes:
            proto.nodes.append(node.to_proto())
        return proto

    def get_prediction(self):
        prediction = np.zeros(self._binned.features.shape[0], dtype=BST_TYPE)
        for node in self._nodes:
            if node.left_child is not None:
                continue
            prediction[node.sample_ids] = node.weight
        return prediction

    def grow(self):
        self._compute_histogram(self._nodes[0])
        self._initialize_feature_importance()
        self._find_split_and_push(self._nodes[0])

        while self._num_leaves < self._max_leaves:
            left_child, right_child, split_info = self._split_next()
            self._log_split(left_child, right_child, split_info)
            self._compute_histogram(left_child)
            self._find_split_and_push(left_child)
            self._compute_histogram_from_sibling(right_child, left_child)
            self._find_split_and_push(right_child)

        self._normalize_feature_importance()
        self._log_feature_importance()

def _decrypt_histogram_helper(args):
    base, public_key, private_key, hists = args
    rets = []
    for i, hist in enumerate(hists):
        logging.debug('Decrypting histogram for feature %d', base + i)
        hist = _from_ciphertext(public_key, hist.ciphertext)
        rets.append(np.asarray(_decrypt_number(private_key, hist)))
    return rets

class LeaderGrower(BaseGrower):
    def __init__(self, bridge, public_key, private_key,
                 binned, labels, grad, hess, **kwargs):
        super(LeaderGrower, self).__init__(
            binned, labels, grad, hess, dtype=np.float32, **kwargs)
        self._bridge = bridge
        self._public_key = public_key
        self._private_key = private_key

        bridge.start(bridge.new_iter_id())
        follower_num_features, follower_num_cat_features = \
            bridge.receive(bridge.current_iter_id, 'feature_dim')
        bridge.commit()
        self._is_cat_feature.extend(
            [False] * follower_num_features + \
            [True] * follower_num_cat_features)

    def _initialize_feature_importance(self):
        self._feature_importance = np.zeros(len(self._nodes[0].grad_hists))

    def _receive_and_decrypt_histogram(self, name):
        msg = tree_pb2.Histograms()
        self._bridge.receive_proto(
            self._bridge.current_iter_id, name).Unpack(msg)
        if not self._pool:
            return _decrypt_histogram_helper(
                (0, self._public_key, self._private_key, msg.hists))

        job_size = (len(msg.hists) + self._num_parallel - 1)//self._num_parallel
        args = [
            (i*job_size,
             self._public_key, self._private_key,
             msg.hists[i*job_size:(i+1)*job_size])
            for i in range(self._num_parallel)
        ]
        hists = self._pool.map(_decrypt_histogram_helper, args)
        return sum(hists, [])

    def _compute_histogram(self, node):
        self._bridge.start(self._bridge.new_iter_id())
        grad_hists = self._hist_builder.compute_histogram(
            self._grad, node.sample_ids)
        hess_hists = self._hist_builder.compute_histogram(
            self._hess, node.sample_ids)
        follower_grad_hists = self._receive_and_decrypt_histogram('grad_hists')
        follower_hess_hists = self._receive_and_decrypt_histogram('hess_hists')
        node.grad_hists = grad_hists + follower_grad_hists
        node.hess_hists = hess_hists + follower_hess_hists
        self._bridge.commit()

    def _split_next(self):
        self._bridge.start(self._bridge.new_iter_id())

        _, split_info = self._split_candidates.get()
        node = self._nodes[split_info.node_id]

        node.left_child = self._add_node(node.node_id)
        left_child = self._nodes[node.left_child]
        left_child.weight = split_info.left_weight

        node.right_child = self._add_node(node.node_id)
        right_child = self._nodes[node.right_child]
        right_child.weight = split_info.right_weight

        self._num_leaves += 1

        if split_info.feature_id < self._binned.num_all_features:
            self._set_node_partition(node, split_info)
            self._compute_IG_NI(node, \
                left_child, right_child)
            self._feature_importance[split_info.feature_id] += node.NI
            self._bridge.send_proto(
                self._bridge.current_iter_id, 'split_info',
                tree_pb2.SplitInfo(
                    node_id=split_info.node_id, feature_id=-1,
                    left_samples=left_child.sample_ids,
                    right_samples=right_child.sample_ids))
        else:
            node.is_owner = False
            fid = split_info.feature_id - self._binned.num_all_features
            self._bridge.send_proto(
                self._bridge.current_iter_id, 'split_info',
                tree_pb2.SplitInfo(
                    node_id=split_info.node_id, feature_id=fid,
                    split_point=split_info.split_point,
                    default_left=split_info.default_left))

            follower_split_info = tree_pb2.SplitInfo()
            self._bridge.receive_proto(
                self._bridge.current_iter_id, 'follower_split_info') \
                .Unpack(follower_split_info)
            left_child.sample_ids = list(follower_split_info.left_samples)
            right_child.sample_ids = list(follower_split_info.right_samples)

            self._compute_IG_NI(node, \
                left_child, right_child)
            self._feature_importance[split_info.feature_id] += node.NI
            split_info.feature_id = -1


        self._bridge.commit()
        return left_child, right_child, split_info


class FollowerGrower(BaseGrower):
    def __init__(self, bridge, public_key, binned, labels,
                grad, hess, **kwargs):
        dtype = lambda x: public_key.encrypt(x, PRECISION)
        super(FollowerGrower, self).__init__(
            binned, labels, grad, hess, dtype=dtype, **kwargs)
        self._bridge = bridge
        self._public_key = public_key

        bridge.start(bridge.new_iter_id())
        bridge.send(
            bridge.current_iter_id, 'feature_dim',
            [binned.num_features, binned.num_cat_features])
        bridge.commit()

    def _compute_histogram_from_sibling(self, node, sibling):
        pass

    def _normalize_feature_importance(self):
        pass

    def _find_split_and_push(self, node):
        pass

    def _send_histograms(self, name, hists):
        msg = tree_pb2.Histograms()
        for hist in hists:
            ciphertext = _encode_encrypted_numbers(hist)
            msg.hists.append(
                tree_pb2.EncryptedNumbers(ciphertext=ciphertext))
        self._bridge.send_proto(self._bridge.current_iter_id, name, msg)

    def _compute_histogram(self, node):
        self._bridge.start(self._bridge.new_iter_id())
        grad_hists = self._hist_builder.compute_histogram(
            self._grad, node.sample_ids, self._public_key)
        hess_hists = self._hist_builder.compute_histogram(
            self._hess, node.sample_ids, self._public_key)
        self._send_histograms('grad_hists', grad_hists)
        self._send_histograms('hess_hists', hess_hists)
        self._bridge.commit()

    def _split_next(self):
        self._bridge.start(self._bridge.new_iter_id())

        split_info = tree_pb2.SplitInfo()
        self._bridge.receive_proto(
            self._bridge.current_iter_id, 'split_info') \
            .Unpack(split_info)

        node = self._nodes[split_info.node_id]

        node.left_child = self._add_node(node.node_id)
        left_child = self._nodes[node.left_child]
        left_child.weight = float('nan')

        node.right_child = self._add_node(node.node_id)
        right_child = self._nodes[node.right_child]
        right_child.weight = float('nan')

        self._num_leaves += 1

        if split_info.feature_id >= 0:
            self._set_node_partition(node, split_info)
            self._bridge.send_proto(
                self._bridge.current_iter_id, 'follower_split_info',
                tree_pb2.SplitInfo(
                    left_samples=left_child.sample_ids,
                    right_samples=right_child.sample_ids))
        else:
            node.is_owner = False
            left_child.sample_ids = list(split_info.left_samples)
            right_child.sample_ids = list(split_info.right_samples)

        node.gini = float('nan')
        node.entropy = float('nan')
        node.IG = float('nan')
        node.NI = float('nan')

        self._bridge.commit()
        return left_child, right_child, split_info

def _vectorize_tree(tree):
    vec = {}
    vec['is_owner'] = np.asarray([n.is_owner for n in tree.nodes])
    vec['feature_id'] = np.asarray([n.feature_id for n in tree.nodes])
    vec['is_cat_feature'] = np.asarray([n.is_cat_feature for n in tree.nodes])
    vec['threshold'] = np.asarray([n.threshold for n in tree.nodes])
    vec['cat_threshold'] = [np.asarray(n.cat_threshold) for n in tree.nodes]
    vec['default_left'] = np.asarray(
        [n.default_left for n in tree.nodes], dtype=np.bool)
    vec['is_leaf'] = np.asarray([n.left_child == 0 for n in tree.nodes])
    vec['weight'] = np.asarray([n.weight for n in tree.nodes])
    vec['children'] = np.asarray([
        [n.left_child for n in tree.nodes],
        [n.right_child for n in tree.nodes]])
    return vec

def _vectorized_direction(vec, features, cat_features, assignment):
    fid = vec['feature_id'][assignment]
    is_cont = fid < features.shape[1]

    cont_fid = np.where(is_cont, fid, 0)
    cont_X = features[np.arange(features.shape[0]), cont_fid]
    is_nan = np.isnan(cont_X)
    less = cont_X < vec['threshold'][assignment]
    d = ~np.where(is_nan, vec['default_left'][assignment], less)

    if is_cont.sum() < is_cont.size:
        cond_list = []
        choice_list = []
        is_cat = ~is_cont
        cat_assignment = assignment[is_cat]
        cat_fid = fid[is_cat] - features.shape[1]
        cat_X = cat_features[is_cat, cat_fid]
        for i, cat_threshold in enumerate(vec['cat_threshold']):
            if vec['is_leaf'][i]:
                continue
            cond_list.append(cat_assignment == i)
            choice_list.append(~np.in1d(cat_X, cat_threshold))
        d[is_cat] = np.select(cond_list, choice_list)

    return d

def _vectorized_assignment(vec, assignment, direction, peer_direction=None):
    if peer_direction is not None:
        is_owner = vec['is_owner'][assignment]
        direction = np.where(is_owner, direction, peer_direction)
    new_assignment = vec['children'][direction.astype(np.int32), assignment]
    return np.where(vec['is_leaf'][assignment], assignment, new_assignment)

class BoostingTreeEnsamble(object):
    def __init__(self, bridge, learning_rate=0.3, max_iters=50, max_depth=6,
                 max_leaves=0, l2_regularization=1.0, max_bins=33,
                 grow_policy='depthwise', num_parallel=1, server_address=None):
        self._learning_rate = learning_rate
        self._max_iters = max_iters
        self._max_depth = max_depth
        self._max_leaves = max_leaves
        self._l2_regularization = l2_regularization
        self._grow_policy = grow_policy
        self._num_parallel = num_parallel
        self._pool = None
        self._servers = server_address
        if self._servers is not None:
            assert len(self._servers)==self._num_parallel, "the number of severs should be equal to num_parallel"
        if self._num_parallel > 1:
            self._pool = mp.Pool(num_parallel)

        assert max_bins < 255, "Only support max_bins < 255"
        self._max_bins = max_bins

        self._loss = LogisticLoss()
        self._trees = []
        self._feature_names = None
        self._cat_feature_names = None

        self._bridge = bridge
        if bridge is not None:
            self._role = self._bridge.role
            self._bridge.connect()
            self._make_key_pair()
        else:
            self._role = 'local'

    @property
    def loss(self):
        return self._loss

    def _make_key_pair(self):
        # make key pair
        self._bridge.start(self._bridge.new_iter_id())
        if self._role == 'leader':
            self._public_key, self._private_key = \
                paillier.PaillierKeypair.generate_keypair(KEY_NBITS)
            _send_public_key(self._bridge, self._public_key)
        else:
            self._public_key = _receive_public_key(self._bridge)
            self._private_key = None
        self._bridge.commit()

    def _verify_params(self, example_ids, is_training, validation=False,
                       leader_no_data=False):
        assert self._bridge is not None

        self._bridge.start(self._bridge.new_iter_id())
        if self._role == 'leader':
            msg = tree_pb2.VerifyParams(
                example_ids=example_ids,
                learning_rate=self._learning_rate,
                max_iters=self._max_iters,
                max_depth=self._max_depth,
                max_leaves=self._max_leaves,
                l2_regularization=self._l2_regularization,
                max_bins=self._max_bins,
                grow_policy=self._grow_policy,
                validation=validation,
                num_trees=len(self._trees),
                leader_no_data=leader_no_data)
            self._bridge.send_proto(
                self._bridge.current_iter_id, 'verify', msg)
            status = common_pb2.Status()
            self._bridge.receive_proto(
                self._bridge.current_iter_id, 'status').Unpack(status)
            assert status.code == common_pb2.STATUS_SUCCESS, \
                "Parameters mismatch between leader and follower: \n%s" \
                %status.error_message
        else:
            msg = tree_pb2.VerifyParams()
            self._bridge.receive_proto(
                self._bridge.current_iter_id, 'verify').Unpack(msg)
            def check(name, left, right):
                if left == right or \
                        (isinstance(left, float) and np.isclose(left, right)):
                    return ''
                return 'Error:%s mismatch between leader and follower: ' \
                        '%s vs %s\n'%(name, left, right)

            err_msg = ''
            if example_ids and msg.example_ids and \
                    list(example_ids) != list(msg.example_ids):
                err_msg += "Error: example_ids mismatch between leader and " \
                           "follower\n"
                if len(example_ids) != len(msg.example_ids):
                    err_msg += "Error: example_ids length: %d vs %d"%(
                        len(example_ids), len(msg.example_ids))
                else:
                    for i, a, b in enumerate(zip(example_ids, msg.example_ids)):
                        if a != b:
                            err_msg += "Error: first mismatching example at " \
                                       "%d: %s vs %s"%(i, a, b)

            err_msg += check(
                'num_trees', msg.num_trees, len(self._trees))

            if is_training:
                err_msg += check(
                    'learning_rate', msg.learning_rate, self._learning_rate)
                err_msg += check(
                    'max_iters', msg.max_iters, self._max_iters)
                err_msg += check(
                    'max_depth', msg.max_depth, self._max_depth)
                err_msg += check(
                    'max_leaves', msg.max_leaves, self._max_leaves)
                err_msg += check(
                    'l2_regularization', msg.l2_regularization,
                    self._l2_regularization)
                err_msg += check(
                    'max_bins', msg.max_bins, self._max_bins)
                err_msg += check(
                    'grow_policy', msg.grow_policy, self._grow_policy)
                err_msg += check(
                    'validation', msg.validation, validation)

            if err_msg:
                self._bridge.send_proto(
                    self._bridge.current_iter_id, 'status',
                    common_pb2.Status(
                        code=common_pb2.STATUS_UNKNOWN_ERROR,
                        error_message=err_msg))
                self._bridge.commit()
                raise RuntimeError(err_msg)
            self._bridge.send_proto(
                self._bridge.current_iter_id, 'status',
                common_pb2.Status(
                    code=common_pb2.STATUS_SUCCESS))
        self._bridge.commit()

        return msg

    def save_model(self, path):
        fout = tf.io.gfile.GFile(path, 'w')
        model = tree_pb2.BoostingTreeEnsambleProto(
            feature_importance=self._feature_importance,
            feature_names=self._feature_names,
            cat_feature_names=self._cat_feature_names)
        model.trees.extend(self._trees)
        fout.write(text_format.MessageToString(model))

    def load_saved_model(self, path):
        fin = tf.io.gfile.GFile(path, 'r')
        model = tree_pb2.BoostingTreeEnsambleProto()
        text_format.Parse(fin.read(), model)
        self._trees = list(model.trees)
        self._feature_importance = np.asarray(model.feature_importance)
        self._feature_names = list(model.feature_names)
        self._cat_feature_names = list(model.cat_feature_names)

    def save_checkpoint(self, path, num_iter):
        filename = os.path.join(
            path,
            'checkpoint-%04d.proto'%num_iter)
        logging.info(
            "Saving checkpoint of iteration %d to %s",
            num_iter, filename)
        self.save_model(filename)
        return filename

    def load_last_checkpoint(self, path):
        files = tf.io.gfile.listdir(path)
        if files:
            last_checkpoint = os.path.join(
                path, sorted(files)[-1])
            logging.info(
                "Restoring from previously saved checkpoint %s", \
                last_checkpoint)
            self.load_saved_model(last_checkpoint)
            return True
        return False

    def batch_score(self, features, labels, example_ids):
        pred = self.batch_predict(features, example_ids=example_ids)
        return self._loss.metrics(pred, labels)

    def batch_predict(self, features, cat_features=None,
                      get_raw_score=False, example_ids=None,
                      feature_names=None, cat_feature_names=None):
        if feature_names and self._feature_names:
            assert feature_names == self._feature_names, \
                "Predict data's feature names does not match loaded model"
        if cat_feature_names and self._cat_feature_names:
            assert cat_feature_names == self._cat_feature_names, \
                "Predict data's feature names does not match loaded model"

        if features is not None and cat_features is None:
            cat_features = np.zeros((features.shape[0], 0), dtype=np.int32)

        if self._bridge is None:
            return self._batch_predict_local(
                features, cat_features, get_raw_score)

        if self._role == 'leader':
            leader_no_data = True
            for tree in self._trees:
                for node in tree.nodes:
                    if node.is_owner:
                        leader_no_data = False
        else:
            leader_no_data = False

        msg = self._verify_params(
            example_ids, False,
            leader_no_data=leader_no_data)

        if msg.leader_no_data:
            if self._role == 'leader':
                return self._batch_predict_one_side_leader(get_raw_score)
            return self._batch_predict_one_side_follower(
                features, cat_features, get_raw_score)

        return self._batch_predict_two_side(
            features, cat_features, get_raw_score)


    def _batch_predict_local(self, features, cat_features, get_raw_score):
        N = features.shape[0]

        raw_prediction = np.zeros(N, dtype=BST_TYPE)
        for idx, tree in enumerate(self._trees):
            logging.debug("Running prediction for tree %d", idx)

            vec_tree = _vectorize_tree(tree)
            assignment = np.zeros(N, dtype=np.int32)
            while vec_tree['is_leaf'][assignment].sum() < N:
                direction = _vectorized_direction(
                    vec_tree, features, cat_features, assignment)
                assignment = _vectorized_assignment(
                    vec_tree, assignment, direction)

            raw_prediction += vec_tree['weight'][assignment]

        if get_raw_score:
            return raw_prediction
        return self._loss.predict(raw_prediction)

    def _batch_predict_one_side_follower(self, features, cat_features,
                                         get_raw_score):
        N = features.shape[0]

        raw_prediction = np.zeros(N, dtype=BST_TYPE)
        for idx, tree in enumerate(self._trees):
            logging.debug("Running prediction for tree %d", idx)

            vec_tree = _vectorize_tree(tree)
            assignment = np.zeros(
                N, dtype=_get_dtype_for_max_value(len(tree.nodes)))
            while vec_tree['is_leaf'][assignment].sum() < N:
                direction = _vectorized_direction(
                    vec_tree, features, cat_features, assignment)
                assignment = _vectorized_assignment(
                    vec_tree, assignment, direction)

            raw_prediction += vec_tree['weight'][assignment]

            self._bridge.start(self._bridge.new_iter_id())
            self._bridge.send(
                self._bridge.current_iter_id, 'follower_assignment_%d'%idx,
                assignment)
            self._bridge.commit()

        if get_raw_score:
            return raw_prediction
        return self._loss.predict(raw_prediction)

    def _batch_predict_one_side_leader(self, get_raw_score):
        raw_prediction = None
        for idx, tree in enumerate(self._trees):
            logging.debug("Running prediction for tree %d", idx)
            vec_tree = _vectorize_tree(tree)
            assert not vec_tree['is_owner'].sum(), \
                "Model cannot predict with no data"

            self._bridge.start(self._bridge.new_iter_id())
            assignment = self._bridge.receive(
                self._bridge.current_iter_id, 'follower_assignment_%d'%idx)
            self._bridge.commit()

            if raw_prediction is None:
                raw_prediction = np.zeros(assignment.shape[0], dtype=BST_TYPE)
            raw_prediction += vec_tree['weight'][assignment]

        if get_raw_score:
            return raw_prediction
        return self._loss.predict(raw_prediction)


    def _batch_predict_two_side(self, features, cat_features, get_raw_score):
        N = features.shape[0]
        peer_role = 'leader' if self._role == 'follower' else 'follower'
        raw_prediction = np.zeros(N, dtype=BST_TYPE)
        for idx, tree in enumerate(self._trees):
            logging.debug("Running prediction for tree %d", idx)
            vec_tree = _vectorize_tree(tree)
            assignment = np.zeros(N, dtype=np.int32)
            while vec_tree['is_leaf'][assignment].sum() < N:
                direction = _vectorized_direction(
                    vec_tree, features, cat_features, assignment)

                self._bridge.start(self._bridge.new_iter_id())
                self._bridge.send(
                    self._bridge.current_iter_id,
                    '%s_direction_%d'%(self._role, idx),
                    direction)
                peer_direction = self._bridge.receive(
                    self._bridge.current_iter_id,
                    '%s_direction_%d'%(peer_role, idx))
                self._bridge.commit()

                assignment = _vectorized_assignment(
                    vec_tree, assignment, direction, peer_direction)

            raw_prediction += vec_tree['weight'][assignment]

        if get_raw_score:
            return raw_prediction
        return self._loss.predict(raw_prediction)

    def _write_training_log(self, filename, header, metrics, pred):
        fout = tf.io.gfile.GFile(filename, 'a')
        fout.write(header + '\n')
        fout.write(str(metrics) + '\n')
        fout.write(','.join([str(i) for i in pred]) + '\n')
        fout.close()

    def fit(self,
            features,
            labels=None,
            cat_features=None,
            example_ids=None,
            validation_features=None,
            validation_labels=None,
            validation_cat_features=None,
            validation_example_ids=None,
            feature_names=None,
            cat_feature_names=None,
            checkpoint_path=None,
            output_path=None):
        num_examples = features.shape[0]
        assert example_ids is None or num_examples == len(example_ids)

        # sort feature columns
        binned = BinnedFeatures(
            features, self._max_bins, cat_features=cat_features)

        # load checkpoint if exists
        if checkpoint_path:
            tf.io.gfile.makedirs(checkpoint_path)
            logging.info("Checkpointing into path %s...", checkpoint_path)
            self.load_last_checkpoint(checkpoint_path)

        # verify parameters
        if self._bridge is not None:
            self._verify_params(
                example_ids, True, validation_features is not None)

        # initial f(x)
        if len(self._trees) > 0:
            # feature importance already loaded
            if feature_names and self._feature_names:
                assert feature_names == self._feature_names, \
                    "Training data's feature does not match loaded model"
            if cat_feature_names and self._cat_feature_names:
                assert cat_feature_names == self._cat_feature_names, \
                    "Training data's feature does not match loaded model"
            sum_prediction = self.batch_predict(features, get_raw_score=True)
        else:
            self._feature_names = feature_names
            self._cat_feature_names = cat_feature_names
            sum_prediction = np.zeros(num_examples, dtype=BST_TYPE)

        # start iterations
        while len(self._trees) < self._max_iters:
            begin_time = time.time()
            num_iter = len(self._trees)

            # grow tree
            if self._bridge is None:
                tree, raw_prediction = self._fit_one_round_local(
                    sum_prediction, binned, labels)
                sum_prediction += raw_prediction
            elif self._role == 'leader':
                tree, raw_prediction = self._fit_one_round_leader(
                    sum_prediction, binned, labels)
                sum_prediction += raw_prediction
            else:
                tree = self._fit_one_round_follower(binned)
            self._trees.append(tree)

            logging.info("Elapsed time for one round %s s",
                         str(time.time()-begin_time))

            if num_iter == 0:
                #initialize feature importance for round 0
                self._feature_importance = np.asarray(tree.feature_importance)
            else:
                # update feature_importance
                self._feature_importance = (self._feature_importance*num_iter+ \
                    np.asarray(tree.feature_importance))/len(self._trees)

            logging.info(
                "ensemble feature importance for round %d, " \
                "feature importance(>0) is %s, " \
                "feature indices(>0) is %s ", \
                num_iter, \
                self._feature_importance[self._feature_importance > 0], \
                np.nonzero(self._feature_importance))

            # save check point
            if checkpoint_path is not None:
                self.save_checkpoint(checkpoint_path, num_iter)

            # save output
            if output_path is not None:
                pred = self._loss.predict(sum_prediction)
                if labels is not None:
                    metrics = self._loss.metrics(pred, labels)
                else:
                    metrics = {}
                self._write_training_log(
                    output_path, 'train_%d'%num_iter, metrics, pred)

            # validation
            if validation_features is not None:
                val_pred = self.batch_predict(
                    validation_features,
                    example_ids=validation_example_ids,
                    cat_features=validation_cat_features)
                if validation_labels is not None:
                    metrics = self._loss.metrics(val_pred, validation_labels)
                else:
                    metrics = {}
                logging.info(
                    "Validation metrics for iter %d: %s", num_iter, metrics)
                if output_path is not None:
                    self._write_training_log(
                        output_path, 'val_%d'%num_iter, metrics, val_pred)

        return self._loss.predict(sum_prediction)


    def _fit_one_round_local(self, sum_fx, binned, labels):
        # compute grad and hess
        pred = self._loss.predict(sum_fx)
        grad = self._loss.gradient(sum_fx, pred, labels)
        hess = self._loss.hessian(sum_fx, pred, labels)
        logging.info(
            'Leader starting iteration %d. Metrics are %s',
            len(self._trees), self._loss.metrics(pred, labels))

        grower = BaseGrower(
            binned, labels, grad, hess,
            learning_rate=self._learning_rate,
            max_depth=self._max_depth,
            max_leaves=self._max_leaves,
            l2_regularization=self._l2_regularization,
            grow_policy=self._grow_policy,
            num_parallel=self._num_parallel,
            pool=self._pool,
            server_address=self._servers)
        grower.grow()

        return grower.to_proto(), grower.get_prediction()

    def _fit_one_round_leader(self, sum_fx, binned, labels):
        # compute grad and hess
        self._bridge.start(self._bridge.new_iter_id())
        pred = self._loss.predict(sum_fx)
        grad = self._loss.gradient(sum_fx, pred, labels)
        hess = self._loss.hessian(sum_fx, pred, labels)
        logging.info(
            'Training metrics at start of iteration %d: %s',
            len(self._trees), self._loss.metrics(pred, labels))
        _encrypt_and_send_numbers(
            self._bridge, 'grad', self._public_key, grad)
        _encrypt_and_send_numbers(
            self._bridge, 'hess', self._public_key, hess)
        self._bridge.commit()

        grower = LeaderGrower(
            self._bridge, self._public_key, self._private_key,
            binned, labels, grad, hess,
            learning_rate=self._learning_rate,
            max_depth=self._max_depth,
            max_leaves=self._max_leaves,
            l2_regularization=self._l2_regularization,
            grow_policy=self._grow_policy,
            num_parallel=self._num_parallel,
            pool=self._pool,
            server_address=self._servers)
        grower.grow()

        return grower.to_proto(), grower.get_prediction()


    def _fit_one_round_follower(self, binned):
        # compute grad and hess
        self._bridge.start(self._bridge.new_iter_id())
        grad = np.asarray(_receive_encrypted_numbers(
            self._bridge, 'grad', self._public_key))
        assert len(grad) == binned.features.shape[0]
        hess = np.asarray(_receive_encrypted_numbers(
            self._bridge, 'hess', self._public_key))
        assert len(hess) == binned.features.shape[0]
        self._bridge.commit()
        logging.info(
            'Follower starting iteration %d.',
            len(self._trees))

        # labels is None for follower
        grower = FollowerGrower(
            self._bridge, self._public_key,
            binned, None, grad, hess,
            learning_rate=self._learning_rate,
            max_depth=self._max_depth,
            max_leaves=self._max_leaves,
            l2_regularization=self._l2_regularization,
            grow_policy=self._grow_policy,
            num_parallel=self._num_parallel,
            pool=self._pool,
            server_address=self._servers)
        grower.grow()

        return grower.to_proto()<|MERGE_RESOLUTION|>--- conflicted
+++ resolved
@@ -150,7 +150,6 @@
         return binned, thresholds
 
 
-<<<<<<< HEAD
 # send the params to sever /convert that into proto
 def _histogram_params_toprotobuf(args):
     def ndarray_to_msg(array, msg):
@@ -193,32 +192,20 @@
         arr_hist = proto_to_array(hist)
         hists.append(arr_hist)
     return hists
-=======
+
 def _compute_histogram_helper(args):
-    base, values, binned_features, num_bins, zero = args
-    hists = []
-    for i, num in enumerate(num_bins):
-        logging.debug('Computing histogram for feature %d', base + i)
-        hist = np.asarray([zero for _ in range(num)])
-        np.add.at(hist, binned_features[:, i], values)
-        hists.append(hist)
->>>>>>> 25d18119
-
-def _compute_histogram_helper(args):
-    base, values, binned_features, thresholds, zero, sever_addr, public_key = args
-    thresholds = [i.size for i in thresholds]
+    base, values, binned_features, num_bins, zero, sever_addr, public_key = args
     if sever_addr is None:
         hists = []
-        for i, threshold_size in enumerate(thresholds):
+        for i, num in enumerate(num_bins):
             logging.debug('Computing histogram for feature %d', base + i)
-            num_bins = threshold_size + 2
-            hist = np.asarray([zero for _ in range(num_bins)])
+            hist = np.asarray([zero for _ in range(num)])
             np.add.at(hist, binned_features[:, i], values)
             hists.append(hist)
     else:
         with grpc.insecure_channel(sever_addr) as channel:
             stub = compute_histogram_pb2_grpc.HistsServiceStub(channel)
-            request_params = _histogram_params_toprotobuf([base, values, binned_features, thresholds, public_key])
+            request_params = _histogram_params_toprotobuf([base, values, binned_features, num_bins, public_key])
             if public_key is None:
                 hists_proto = stub.ComputeHists_leader(request_params)
             else:
@@ -236,24 +223,21 @@
         self._num_parallel = num_parallel
         self._pool = pool
 
-        self._severs = server_address
+        self._servers = server_address
         # make all sever_addrs be None
-        if self._severs is None:
-            self._severs = [None] * self._num_parallel
+        if self._servers is None:
+            self._servers = [None] * self._num_parallel
 
     def compute_histogram(self, values, sample_ids, public_key=None):
         if not self._pool:
             hists = _compute_histogram_helper(
                 (0, values[sample_ids], self._bins.binned[sample_ids],
-<<<<<<< HEAD
-                 self._bins.thresholds, self._zero, None, None))
-
-=======
-                 self._bins.num_bins, self._zero))
+                 self._bins.num_bins, self._zero, None, None))
+
             cat_hists = _compute_histogram_helper(
                 (self._bins.num_features, values[sample_ids],
                  self._bins.cat_features[sample_ids],
-                 self._bins.cat_num_bins, self._zero))
+                 self._bins.cat_num_bins, self._zero,None,None))
             return hists + cat_hists
 
         num_jobs = self._num_parallel
@@ -261,30 +245,24 @@
             (self._bins.num_features + num_jobs - 1)//num_jobs
         cat_job_size = \
             (self._bins.num_cat_features + num_jobs - 1)//num_jobs
->>>>>>> 25d18119
+
         args = [
             (job_size*i,
              values[sample_ids],
-             self._bins.binned[
-<<<<<<< HEAD
-                 sample_ids, self._job_size*i:self._job_size*(i+1)],
-             self._bins.thresholds[self._job_size*i:self._job_size*(i+1)],
+             self._bins.binned[sample_ids, job_size*i:job_size*(i+1)],
+             self._bins.num_bins[job_size*i:job_size*(i+1)],
              self._zero,
-             self._severs[i],
+             self._servers[i],
              public_key)
-=======
-                 sample_ids, job_size*i:job_size*(i+1)],
-             self._bins.num_bins[job_size*i:job_size*(i+1)],
-             self._zero)
             for i in range(self._num_parallel)
         ] + [
             (self._bins.num_features + cat_job_size*i,
              values[sample_ids],
-             self._bins.cat_features[
-                 sample_ids, cat_job_size*i:cat_job_size*(i+1)],
+             self._bins.cat_features[sample_ids, cat_job_size*i:cat_job_size*(i+1)],
              self._bins.cat_num_bins[cat_job_size*i:cat_job_size*(i+1)],
-             self._zero)
->>>>>>> 25d18119
+             self._zero,
+             self._servers[i],
+             public_key)
             for i in range(self._num_parallel)
         ]
 
@@ -351,15 +329,10 @@
 
 class BaseGrower(object):
     def __init__(self, binned, labels, grad, hess,
-<<<<<<< HEAD
-                grow_policy='depthwise', max_leaves=None, max_depth=None,
-                learning_rate=0.3, l2_regularization=1.0, dtype=BST_TYPE,
-                num_parallel=1, pool=None, server_address=None):
-=======
                  grow_policy='depthwise', max_leaves=None, max_depth=None,
                  learning_rate=0.3, l2_regularization=1.0, dtype=BST_TYPE,
-                 num_parallel=1, pool=None):
->>>>>>> 25d18119
+                 num_parallel=1, pool=None,server_address=None):
+
         self._binned = binned
         self._labels = labels
         self._num_samples = binned.features.shape[0]
@@ -369,7 +342,6 @@
         self._hess = hess
         self._grow_policy = grow_policy
         self._servers = server_address
-
 
         if grow_policy == 'depthwise':
             self._split_candidates = queue.Queue()
