--- conflicted
+++ resolved
@@ -14,11 +14,7 @@
 
 # coding: utf-8
 
-<<<<<<< HEAD
-import threading
 import traceback
-=======
->>>>>>> 21c92a9e
 import logging
 import re
 import threading
