# Copyright 2020 The FedLearner Authors. All Rights Reserved.
#
# Licensed under the Apache License, Version 2.0 (the "License");
# you may not use this file except in compliance with the License.
# You may obtain a copy of the License at
#
#     http://www.apache.org/licenses/LICENSE-2.0
#
# Unless required by applicable law or agreed to in writing, software
# distributed under the License is distributed on an "AS IS" BASIS,
# WITHOUT WARRANTIES OR CONDITIONS OF ANY KIND, either express or implied.
# See the License for the specific language governing permissions and
# limitations under the License.

# coding: utf-8
from typing import Optional
import tensorflow.compat.v1 as tf
from fedlearner.common import fl_logging, common


class ClusterServer:
    def __init__(self,
                 cluster_spec,
                 job_name,
                 task_index=0,
                 extra_reserve_jobs=None,
                 server_port: Optional[int] = None):
        self._job_name = job_name
        self._task_index = task_index
        self._extra_reserve_jobs = set(extra_reserve_jobs) \
            if extra_reserve_jobs is not None else set(["ps"])
        self._server_port = server_port
        self._create_tf_server(cluster_spec)

    def _create_tf_server(self, cluster_spec):
        self._tf_config = tf.ConfigProto()
<<<<<<< HEAD
        tf_config = common.get_tf_config()
        self._tf_config.inter_op_parallelism_threads = \
            tf_config["inter_op_parallelism_threads"]
        self._tf_config.intra_op_parallelism_threads = \
            tf_config["intra_op_parallelism_threads"]
=======
        self._tf_config.inter_op_parallelism_threads = 8
        self._tf_config.intra_op_parallelism_threads = 8
>>>>>>> 9c5bb8b8
        self._tf_config.experimental \
            .share_session_state_in_clusterspec_propagation = True
        self._tf_config.rpc_options.compression_algorithm = "gzip"
        self._tf_config.rpc_options.cache_rpc_response = True
        self._tf_config.rpc_options.disable_session_connection_sharing = True

        try:
            task_address = cluster_spec.task_address(
                self._job_name, self._task_index)
            address = task_address
            if self._server_port:
                address = f'0.0.0.0:{self._server_port}'
            self._tf_server = \
                tf.distribute.Server({"server": {
                                        self._task_index: address}
                                     },
                                     protocol="grpc",
                                     config=self._tf_config)
            self._tf_target = "grpc://" + task_address
        except ValueError:
            self._tf_server = \
                tf.distribute.Server({"server":
                                          {self._task_index: "localhost:0"}
                                      },
                                     protocol="grpc",
                                     config=self._tf_config)
            self._tf_target = self._tf_server.target
            task_address = self._tf_target[len("grpc://"):]

        # modify cluster_spec
        cluster_dict = dict()
        cluster_dict[self._job_name] = {self._task_index: task_address}
        for job_name in cluster_spec.jobs:
            if job_name == self._job_name:
                continue
            if job_name in self._extra_reserve_jobs:
                cluster_dict[job_name] = cluster_spec.job_tasks(job_name)

        self._tf_cluster_spec = tf.train.ClusterSpec(cluster_dict)
        self._tf_config.cluster_def.CopyFrom(
            self._tf_cluster_spec.as_cluster_def())

        fl_logging.info("cluster server target: %s\nconfig: \n%s",
                        self._tf_target, self._tf_config)

    @property
    def target(self):
        return self._tf_target

    @property
    def cluster_spec(self):
        return self._tf_cluster_spec

    @property
    def cluster_config(self):
        return self._tf_config

    @property
    def worker_num(self):
        pass

    @property
    def ps_num(self):
        pass

    @property
    def device_setter(self):
        return tf.train.replica_device_setter(
            worker_device="/job:%s/task:%d"%(self._job_name, self._task_index),
            cluster=self._tf_cluster_spec)

    def join(self):
        self._tf_server.join()<|MERGE_RESOLUTION|>--- conflicted
+++ resolved
@@ -34,16 +34,8 @@
 
     def _create_tf_server(self, cluster_spec):
         self._tf_config = tf.ConfigProto()
-<<<<<<< HEAD
-        tf_config = common.get_tf_config()
-        self._tf_config.inter_op_parallelism_threads = \
-            tf_config["inter_op_parallelism_threads"]
-        self._tf_config.intra_op_parallelism_threads = \
-            tf_config["intra_op_parallelism_threads"]
-=======
         self._tf_config.inter_op_parallelism_threads = 8
         self._tf_config.intra_op_parallelism_threads = 8
->>>>>>> 9c5bb8b8
         self._tf_config.experimental \
             .share_session_state_in_clusterspec_propagation = True
         self._tf_config.rpc_options.compression_algorithm = "gzip"
