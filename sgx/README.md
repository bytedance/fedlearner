# FL on SGX

FL on SGX is a privacy-preserving federated machine learning framework. In this work, we implement remote attestation on GRPC and mbedTLS, and migrate Fedlearner (including Tensorflow) by LibOS to Intel SGX almost seamlessly.

# Build docker image

## Update etc

1. set PCCS_URL in `configs/etc/sgx_default_qcnl.conf` 
2. set proxy_server in `build_docker_image.sh`

## Build

```
./build_docker_image.sh ${tag}
```

# Run in container

## Test
```
<<<<<<< HEAD
cd /gramine/Examples/mnist
test-sgx.sh data
test-sgx.sh leader
=======
cd ${gramine}/CI-Examples/mnist
test-ps-sgx.sh data
test-ps-sgx.sh make

test-ps-sgx.sh leader
>>>>>>> a446a9c1
```

Open another terminal and execute
```
test-ps-sgx.sh follower 
```

# Unsupported features

* tensorflow-io, used by fedlearner but not provided, mocked by `sgx/gramine/CI-Examples/tenorflow_io.py`<|MERGE_RESOLUTION|>--- conflicted
+++ resolved
@@ -19,17 +19,11 @@
 
 ## Test
 ```
-<<<<<<< HEAD
-cd /gramine/Examples/mnist
-test-sgx.sh data
-test-sgx.sh leader
-=======
 cd ${gramine}/CI-Examples/mnist
 test-ps-sgx.sh data
 test-ps-sgx.sh make
 
 test-ps-sgx.sh leader
->>>>>>> a446a9c1
 ```
 
 Open another terminal and execute
