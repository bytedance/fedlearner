--- conflicted
+++ resolved
@@ -43,22 +43,7 @@
 done
 fi
 
-<<<<<<< HEAD
-if [[ ${CODE_KEY} == "hdfs://"* ]]; then
-    ${HADOOP_HOME}/bin/hadoop fs -copyToLocal ${CODE_KEY} code.tar.gz
-elif [[ ${CODE_KEY} == "http://"* || ${CODE_KEY} == "https://"* ]]; then
-    wget ${CODE_KEY} -O code.tar.gz
-elif [[ ${CODE_KEY} == "oss://"* ]]; then
-    python -c "import tensorflow as tf; import tensorflow_io; open('code.tar.gz', 'wb').write(tf.io.gfile.GFile('${CODE_KEY}', 'rb').read())"
-elif [[ ${CODE_KEY} != ""]]; then
-    cp ${CODE_KEY} code.tar.gz
-elif [[ ${CODE_TAR} == "base64://"*]]; then
-    python -c "import base64; open('code.tar.gz', 'wb').write(base64.b64decode('${CODE_TAR}'[9:]))"
-fi
-tar -zxvf code.tar.gz
-=======
 pull_code ${CODE_KEY} $PWD
->>>>>>> a4098066
 cd ${ROLE}
 
 mode=$(normalize_env_to_args "--mode" "$MODE")
