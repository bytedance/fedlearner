# Copyright 2020 The FedLearner Authors. All Rights Reserved.
#
# Licensed under the Apache License, Version 2.0 (the "License");
# you may not use this file except in compliance with the License.
# You may obtain a copy of the License at
#
#     http://www.apache.org/licenses/LICENSE-2.0
#
# Unless required by applicable law or agreed to in writing, software
# distributed under the License is distributed on an "AS IS" BASIS,
# WITHOUT WARRANTIES OR CONDITIONS OF ANY KIND, either express or implied.
# See the License for the specific language governing permissions and
# limitations under the License.

# coding: utf-8
# pylint: disable=broad-except

import os
import threading
import logging
import traceback
from fedlearner_webconsole.job.yaml_formatter import generate_job_run_yaml
from fedlearner_webconsole.db import db
from fedlearner_webconsole.dataset.import_handler import ImportHandler
from fedlearner_webconsole.workflow.models import Workflow, WorkflowState
from fedlearner_webconsole.job.models import Job, JobState, JobDependency
from fedlearner_webconsole.scheduler.transaction import TransactionManager
from fedlearner_webconsole.k8s_client import get_client
from fedlearner_webconsole.utils.k8s_client import CrdKind


class Scheduler(object):
    def __init__(self):
        self._condition = threading.Condition(threading.RLock())
        self._running = False
        self._terminate = False
        self._thread = None
        self._pending_workflows = []
        self._pending_jobs = []
        self._app = None
        self._import_handler = ImportHandler()

    def start(self, app, force=False):
        if self._running:
            if not force:
                raise RuntimeError("Scheduler is already started")
            self.stop()

        self._app = app

        with self._condition:
            self._running = True
            self._terminate = False
            self._thread = threading.Thread(target=self._routine)
            self._thread.daemon = True
            self._thread.start()
            self._import_handler.init(app)
            logging.info('Scheduler started')

    def stop(self):
        if not self._running:
            return

        with self._condition:
            self._terminate = True
            self._condition.notify_all()
            print('stopping')
        self._thread.join()
        self._running = False
        logging.info('Scheduler stopped')

    def wakeup(self, workflow_ids=None,
                     job_ids=None,
                     data_batch_ids=None):
        with self._condition:
            if workflow_ids:
                if isinstance(workflow_ids, int):
                    workflow_ids = [workflow_ids]
                self._pending_workflows.extend(workflow_ids)
            if job_ids:
                if isinstance(job_ids, int):
                    job_ids = [job_ids]
                self._pending_jobs.extend(job_ids)
            if data_batch_ids:
                self._import_handler.schedule_to_handle(data_batch_ids)
            self._condition.notify_all()

    def _routine(self):
        self._app.app_context().push()
        interval = int(os.environ.get(
            'FEDLEARNER_WEBCONSOLE_POLLING_INTERVAL', 60))

        while True:
            with self._condition:
                notified = self._condition.wait(interval)
                if self._terminate:
                    return
                if notified:
                    workflow_ids = self._pending_workflows
                    self._pending_workflows = []
                    self._poll_workflows(workflow_ids)

                    job_ids = self._pending_jobs
                    self._pending_jobs = []
                    job_ids.extend([
                        jid for jid, in db.session.query(Job.id) \
                            .filter(Job.state == JobState.WAITING) \
                            .filter(Job.workflow_id in workflow_ids)])
                    self._poll_jobs(job_ids)

                    self._import_handler.handle(pull=False)
                    continue

                workflows = db.session.query(Workflow.id).filter(
                    Workflow.target_state != WorkflowState.INVALID).all()
                self._poll_workflows([wid for wid, in workflows])

                jobs = db.session.query(Job.id).filter(
                    Job.state == JobState.WAITING).all()
                self._poll_jobs([jid for jid, in jobs])

                self._import_handler.handle(pull=True)

    def _poll_workflows(self, workflow_ids):
        logging.info('Scheduler polling %d workflows...', len(workflow_ids))
        for workflow_id in workflow_ids:
            try:
                self._schedule_workflow(workflow_id)
            except Exception as e:
                logging.warning(
                    "Error while scheduling workflow %d:\n%s",
                    workflow_id, traceback.format_exc())

    def _poll_jobs(self, job_ids):
        logging.info('Scheduler polling %d jobs...', len(job_ids))
        for job_id in job_ids:
            try:
                self._schedule_job(job_id)
            except Exception as e:
                logging.warning(
                    "Error while scheduling job %d:\n%s",
                    job_id, traceback.format_exc())

    def _schedule_workflow(self, workflow_id):
        logging.debug('Scheduling workflow %d', workflow_id)
        tm = TransactionManager(workflow_id)
        return tm.process()

    def _schedule_job(self, job_id):
        job = Job.query.get(job_id)
        assert job is not None, 'Job %d not found'%job_id
        if job.state != JobState.WAITING:
            return job.state
        deps = JobDependency.query.filter(
            JobDependency.dst_job_id == job.id).all()
        for dep in deps:
            src_job = Job.query.get(dep.src_job_id)
            assert src_job is not None, 'Job %d not found'%dep.src_job_id
            if not src_job.is_complete():
                return job.state

        k8s_client = get_client()
        try:
<<<<<<< HEAD
            k8s_client.create_flapp(yaml)
        except RuntimeError as e:
            logging.error('Start job %d has Runtime error msg: %s'
=======
            yaml = generate_job_run_yaml(job)
            k8s_client.create_or_replace_custom_object(CrdKind.FLAPP, yaml,
                                                       job.project.
                                                       get_namespace())
        except Exception as e:
            logging.error('Start job %d has error msg: %s'
>>>>>>> 2992f2bc
                          , job_id, e.args)
            job.error_message = str(e)
            db.session.commit()
            return job.state
        job.error_message = None
        job.start()
        db.session.commit()

        return job.state


scheduler = Scheduler()<|MERGE_RESOLUTION|>--- conflicted
+++ resolved
@@ -161,18 +161,10 @@
 
         k8s_client = get_client()
         try:
-<<<<<<< HEAD
+            yaml = generate_job_run_yaml(job)
             k8s_client.create_flapp(yaml)
-        except RuntimeError as e:
-            logging.error('Start job %d has Runtime error msg: %s'
-=======
-            yaml = generate_job_run_yaml(job)
-            k8s_client.create_or_replace_custom_object(CrdKind.FLAPP, yaml,
-                                                       job.project.
-                                                       get_namespace())
         except Exception as e:
             logging.error('Start job %d has error msg: %s'
->>>>>>> 2992f2bc
                           , job_id, e.args)
             job.error_message = str(e)
             db.session.commit()
