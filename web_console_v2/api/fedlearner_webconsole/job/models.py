--- conflicted
+++ resolved
@@ -21,11 +21,8 @@
 from fedlearner_webconsole.project.adapter import ProjectK8sAdapter
 from fedlearner_webconsole.project.models import Project
 from fedlearner_webconsole.k8s_client import get_client
-<<<<<<< HEAD
+from fedlearner_webconsole.utils.k8s_client import CrdKind
 from fedlearner_webconsole.scheduler.yaml_formatter import YamlFormatter
-=======
-from fedlearner_webconsole.utils.k8s_client import CrdKind
->>>>>>> dca43fe6
 from fedlearner_webconsole.proto.workflow_definition_pb2 import JobDefinition
 
 
@@ -120,28 +117,8 @@
             return json.loads(self.pods_snapshot)
         return None
 
-<<<<<<< HEAD
-    def run(self):
-        project_adapter = ProjectK8sAdapter(self.project)
-        k8s_client = get_client()
-        formatter = YamlFormatter()
-        system_dict = {
-            'basic_envs': os.environ.get(
-                'BASIC_ENVS',
-                '')}
-        # TODO: move format to workflow's creating stage
-        #  to check whether the config is valid
-        yaml = formatter.format(self.yaml,
-                                workflow=self.workflow,
-                                project=self.project,
-                                system=system_dict)
-        k8s_client.create_flapp(project_adapter.get_namespace(),
-                                yaml)
-        self.state = JobState.STARTED
-=======
     def is_complete(self):
         return self.get_flapp()['status']['appState'] == 'FLStateComplete'
->>>>>>> dca43fe6
 
     def stop(self):
         project_adapter = ProjectK8sAdapter(self.project)
