--- conflicted
+++ resolved
@@ -17,6 +17,7 @@
 import json
 from sqlalchemy.sql import func
 from fedlearner_webconsole.db import db, to_dict_mixin
+from fedlearner_webconsole.exceptions import ResourceConflictException
 from fedlearner_webconsole.project.adapter import ProjectK8sAdapter
 from fedlearner_webconsole.project.models import Project
 from fedlearner_webconsole.workflow.models import Workflow
@@ -130,20 +131,13 @@
         if self.status == JobStatus.STARTED:
             self._set_snapshot_flapp()
             self._set_snapshot_pods()
-            self.k8s_client.deleteFLApp(self.project_adapter.
-                                        get_namespace(), self.name)
+            self._k8s_client.deleteFLApp(self.project_adapter.
+                                         get_namespace(), self.name)
         self.status = JobStatus.STOPPED
-<<<<<<< HEAD
         for successor in successors:
             job = Job.query.filter_by(name=successor.source).first()
             if job is not None:
                 job.stop()
-=======
-        self._set_snapshot_flapp()
-        self._set_snapshot_pods()
-        self._k8s_client.delete_flapp(self._project_adapter.
-                                      get_namespace(), self.name)
->>>>>>> 51d2ef4a
 
     def set_yaml(self, yaml_template, job_config):
         yaml = merge(yaml_template,
