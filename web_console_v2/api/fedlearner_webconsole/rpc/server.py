# Copyright 2020 The FedLearner Authors. All Rights Reserved.
#
# Licensed under the Apache License, Version 2.0 (the "License");
# you may not use this file except in compliance with the License.
# You may obtain a copy of the License at
#
#     http://www.apache.org/licenses/LICENSE-2.0
#
# Unless required by applicable law or agreed to in writing, software
# distributed under the License is distributed on an "AS IS" BASIS,
# WITHOUT WARRANTIES OR CONDITIONS OF ANY KIND, either express or implied.
# See the License for the specific language governing permissions and
# limitations under the License.

# coding: utf-8
# pylint: disable=broad-except, cyclic-import

import logging
import json
import os
import threading
from concurrent import futures
import grpc
from fedlearner_webconsole.proto import (
    service_pb2, service_pb2_grpc,
    common_pb2
)
from fedlearner_webconsole.db import db
from fedlearner_webconsole.project.models import Project
from fedlearner_webconsole.workflow.models import (
    Workflow, WorkflowState, TransactionState,
    _merge_workflow_config
)
from fedlearner_webconsole.job.metrics import JobMetricsBuilder
from fedlearner_webconsole.exceptions import (
    UnauthorizedException
)

class RPCServerServicer(service_pb2_grpc.WebConsoleV2ServiceServicer):
    def __init__(self, server):
        self._server = server

    def CheckConnection(self, request, context):
        try:
            return self._server.check_connection(request, context)
        except UnauthorizedException as e:
            return service_pb2.CheckConnectionResponse(
                status=common_pb2.Status(
                    code=common_pb2.STATUS_UNAUTHORIZED,
                    msg=repr(e)))
        except Exception as e:
            logging.error('CheckConnection rpc server error: %s', repr(e))
            return service_pb2.CheckConnectionResponse(
                status=common_pb2.Status(
                    code=common_pb2.STATUS_UNKNOWN_ERROR,
                    msg=repr(e)))

    def UpdateWorkflowState(self, request, context):
        try:
            return self._server.update_workflow_state(request, context)
        except UnauthorizedException as e:
            return service_pb2.UpdateWorkflowStateResponse(
                status=common_pb2.Status(
                    code=common_pb2.STATUS_UNAUTHORIZED,
                    msg=repr(e)))
        except Exception as e:
            logging.error('UpdateWorkflowState rpc server error: %s', repr(e))
            return service_pb2.UpdateWorkflowStateResponse(
                status=common_pb2.Status(
                    code=common_pb2.STATUS_UNKNOWN_ERROR,
                    msg=repr(e)))

    def GetWorkflow(self, request, context):
        try:
            return self._server.get_workflow(request, context)
        except UnauthorizedException as e:
            return service_pb2.GetWorkflowResponse(
                status=common_pb2.Status(
                    code=common_pb2.STATUS_UNAUTHORIZED,
                    msg=repr(e)))
        except Exception as e:
            logging.error('GetWorkflow rpc server error: %s', repr(e))
            return service_pb2.GetWorkflowResponse(
                status=common_pb2.Status(
                    code=common_pb2.STATUS_UNKNOWN_ERROR,
                    msg=repr(e)))

    def UpdateWorkflow(self, request, context):
        try:
            return self._server.update_workflow(request, context)
        except UnauthorizedException as e:
            return service_pb2.UpdateWorkflowResponse(
                status=common_pb2.Status(
                    code=common_pb2.STATUS_UNAUTHORIZED,
                    msg=repr(e)))
        except Exception as e:
            logging.error('UpdateWorkflow rpc server error: %s', repr(e))
            return service_pb2.UpdateWorkflowResponse(
                status=common_pb2.Status(
                    code=common_pb2.STATUS_UNKNOWN_ERROR,
                    msg=repr(e)))

    def GetJobMetrics(self, request, context):
        try:
            return self._server.get_job_metrics(request, context)
        except UnauthorizedException as e:
            return service_pb2.GetJobMetricsResponse(
                status=common_pb2.Status(
                    code=common_pb2.STATUS_UNAUTHORIZED,
                    msg=repr(e)))
        except Exception as e:
            logging.error('GetJobMetrics rpc server error: %s', repr(e))
            return service_pb2.GetJobMetricsResponse(
                status=common_pb2.Status(
                    code=common_pb2.STATUS_UNKNOWN_ERROR,
                    msg=repr(e)))


class RpcServer(object):
    def __init__(self):
        self._lock = threading.Lock()
        self._started = False
        self._server = None
        self._app = None

    def start(self, app):
        assert not self._started, "Already started"
        self._app = app
        listen_port = app.config.get('GRPC_LISTEN_PORT', 1999)
        with self._lock:
            self._server = grpc.server(
                futures.ThreadPoolExecutor(max_workers=10))
            service_pb2_grpc.add_WebConsoleV2ServiceServicer_to_server(
                RPCServerServicer(self), self._server)
            self._server.add_insecure_port('[::]:%d' % listen_port)
            self._server.start()
            self._started = True

    def stop(self):
        if not self._started:
            return

        with self._lock:
            self._server.stop(None).wait()
            del self._server
            self._started = False

    def check_auth_info(self, auth_info, context):
        logging.debug('auth_info: %s', auth_info)
        project = Project.query.filter_by(
            name=auth_info.project_name).first()
        if project is None:
            raise UnauthorizedException('Invalid project')
        project_config = project.get_config()
        # TODO: fix token verification
        # if project_config.token != auth_info.auth_token:
        #     raise UnauthorizedException('Invalid token')

        # Use first participant to mock for unit test
        # TODO: Fix for multi-peer
        source_party = project_config.participants[0]
        if os.environ.get('FLASK_ENV') == 'production':
            metadata = dict(context.invocation_metadata())
            # ssl-client-subject-dn example:
            # CN=*.fl-xxx.com,OU=security,O=security,L=beijing,ST=beijing,C=CN
            cn = metadata.get('ssl-client-subject-dn').split(',')[0][5:]
            for party in project_config.participants:
                if party.domain_name == cn:
                    source_party = party
            if source_party is None:
                raise UnauthorizedException('Invalid domain')
        return project, source_party

    def check_connection(self, request, context):
        with self._app.app_context():
            _, party = self.check_auth_info(request.auth_info, context)
            logging.debug(
                'received check_connection from %s', party.domain_name)
            return service_pb2.CheckConnectionResponse(
                status=common_pb2.Status(
                    code=common_pb2.STATUS_SUCCESS))

    def update_workflow_state(self, request, context):
        with self._app.app_context():
            project, party = self.check_auth_info(request.auth_info, context)
            logging.debug(
                'received update_workflow_state from %s: %s',
                party.domain_name, request)
            name = request.workflow_name
<<<<<<< HEAD
            forked_from_name = request.forked_from_name
            forked_from = Workflow.query.filter_by(
                name=forked_from_name).first().id if forked_from_name else None
=======
            uuid = request.uuid
>>>>>>> 0b436f0a
            state = WorkflowState(request.state)
            target_state = WorkflowState(request.target_state)
            transaction_state = TransactionState(request.transaction_state)
            workflow = Workflow.query.filter_by(
                name=request.workflow_name,
                project_id=project.id).first()
            if workflow is None:
                assert state == WorkflowState.NEW
                assert target_state == WorkflowState.READY
                workflow = Workflow(
                    name=name,
                    project_id=project.id,
                    state=state, target_state=target_state,
                    transaction_state=transaction_state,
<<<<<<< HEAD
                    forked_from=forked_from)
=======
                    uuid=uuid)
>>>>>>> 0b436f0a
                db.session.add(workflow)
                db.session.commit()
                db.session.refresh(workflow)

            workflow.update_state(
                state, target_state, transaction_state)
            db.session.commit()
            return service_pb2.UpdateWorkflowStateResponse(
                    status=common_pb2.Status(
                        code=common_pb2.STATUS_SUCCESS),
                    transaction_state=workflow.transaction_state.value)

    def _filter_workflow(self, workflow, modes):
        # filter peer-readable and peer-writable variables
        if workflow is None:
            return
        var_list = [
            i for i in workflow.variables if i.access_mode in modes]
        workflow.ClearField('variables')
        for i in var_list:
            workflow.variables.append(i)
        for job_def in workflow.job_definitions:
            var_list = [
                i for i in job_def.variables if i.access_mode in modes]
            job_def.ClearField('variables')
            for i in var_list:
                job_def.variables.append(i)

    def get_workflow(self, request, context):
        with self._app.app_context():
            project, party = self.check_auth_info(request.auth_info, context)
            workflow = Workflow.query.filter_by(
                name=request.workflow_name,
                project_id=project.id).first()
            assert workflow is not None, "Workflow not found"
            config = workflow.get_config()
            self._filter_workflow(
                config,
                [
                    common_pb2.Variable.PEER_READABLE,
                    common_pb2.Variable.PEER_WRITABLE
                ])
            # job details
            jobs = [service_pb2.JobDetail(
                name=job.name,
                state=job.get_state_for_frontend(),
                pods=json.dumps(job.get_pods_for_frontend()))
                for job in workflow.get_jobs()]
            # fork info
            forked_from = ''
            if workflow.forked_from:
                forked_from = Workflow.query.get(workflow.forked_from).name
            return service_pb2.GetWorkflowResponse(
                name=request.workflow_name,
                status=common_pb2.Status(
                    code=common_pb2.STATUS_SUCCESS),
                config=config,
                jobs=jobs,
                state=workflow.state.value,
                target_state=workflow.target_state.value,
                transaction_state=workflow.transaction_state.value,
                forkable=workflow.forkable,
                forked_from=forked_from,
                reuse_job_names=workflow.get_reuse_job_names(),
                peer_reuse_job_names=workflow.get_peer_reuse_job_names(),
                fork_proposal_config=workflow.get_fork_proposal_config()
            )

    def update_workflow(self, request, context):
        with self._app.app_context():
            project, party = self.check_auth_info(request.auth_info, context)
            workflow = Workflow.query.filter_by(
                name=request.workflow_name,
                project_id=project.id).first()
            assert workflow is not None, "Workflow not found"
            config = workflow.get_config()
            _merge_workflow_config(
                config, request.config,
                [common_pb2.Variable.PEER_WRITABLE])
            workflow.set_config(config)
            db.session.commit()

            self._filter_workflow(
                config,
                [
                    common_pb2.Variable.PEER_READABLE,
                    common_pb2.Variable.PEER_WRITABLE
                ])
            return service_pb2.UpdateWorkflowResponse(
                status=common_pb2.Status(
                    code=common_pb2.STATUS_SUCCESS),
                workflow_name=request.workflow_name,
                config=config)

    def get_job_metrics(self, request, context):
        with self._app.app_context():
            project, party = self.check_auth_info(request.auth_info, context)
            workflow = Workflow.query.filter_by(
                name=request.workflow_name).first()
            assert workflow is not None, \
                f'Workflow {request.workflow_name} not found'
            if not workflow.metric_is_public:
                raise UnauthorizedException('Metric is private!')

            job = None
            for i in workflow.get_jobs():
                if i.get_config().name == request.job_name:
                    job = i
                    break

            assert job is not None, f'Job {request.job_name} not found'

            metrics = JobMetricsBuilder(job).plot_metrics()

            return service_pb2.GetJobMetricsResponse(
                status=common_pb2.Status(
                    code=common_pb2.STATUS_SUCCESS),
                metrics=json.dumps(metrics))


rpc_server = RpcServer()<|MERGE_RESOLUTION|>--- conflicted
+++ resolved
@@ -187,13 +187,10 @@
                 'received update_workflow_state from %s: %s',
                 party.domain_name, request)
             name = request.workflow_name
-<<<<<<< HEAD
+            uuid = request.uuid
             forked_from_name = request.forked_from_name
             forked_from = Workflow.query.filter_by(
                 name=forked_from_name).first().id if forked_from_name else None
-=======
-            uuid = request.uuid
->>>>>>> 0b436f0a
             state = WorkflowState(request.state)
             target_state = WorkflowState(request.target_state)
             transaction_state = TransactionState(request.transaction_state)
@@ -208,11 +205,9 @@
                     project_id=project.id,
                     state=state, target_state=target_state,
                     transaction_state=transaction_state,
-<<<<<<< HEAD
-                    forked_from=forked_from)
-=======
-                    uuid=uuid)
->>>>>>> 0b436f0a
+                    uuid=uuid,
+                    forked_from=forked_from
+                )
                 db.session.add(workflow)
                 db.session.commit()
                 db.session.refresh(workflow)
