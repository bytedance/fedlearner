# Copyright 2020 The FedLearner Authors. All Rights Reserved.
#
# Licensed under the Apache License, Version 2.0 (the "License");
# you may not use this file except in compliance with the License.
# You may obtain a copy of the License at
#
#     http://www.apache.org/licenses/LICENSE-2.0
#
# Unless required by applicable law or agreed to in writing, software
# distributed under the License is distributed on an "AS IS" BASIS,
# WITHOUT WARRANTIES OR CONDITIONS OF ANY KIND, either express or implied.
# See the License for the specific language governing permissions and
# limitations under the License.

# coding: utf-8
# pylint: disable=broad-except, cyclic-import

import logging

import threading
from concurrent import futures
import grpc
from fedlearner_webconsole.proto import (
    service_pb2, service_pb2_grpc,
    common_pb2
)
from fedlearner_webconsole.db import db
from fedlearner_webconsole.project.models import Project
from fedlearner_webconsole.workflow.models import (
    Workflow, WorkflowState, TransactionState
)
from fedlearner_webconsole.exceptions import (
    UnauthorizedException
)

class RPCServerServicer(service_pb2_grpc.WebConsoleV2ServiceServicer):
    def __init__(self, server):
        self._server = server

    def CheckConnection(self, request, context):
        try:
            return self._server.check_connection(request)
        except UnauthorizedException as e:
            return service_pb2.CheckConnectionResponse(
                status=common_pb2.Status(
                    code=common_pb2.STATUS_UNAUTHORIZED,
                    msg=repr(e)))
        except Exception as e:
            logging.error('CheckConnection rpc server error: %s', repr(e))
            return service_pb2.CheckConnectionResponse(
                status=common_pb2.Status(
                    code=common_pb2.STATUS_UNKNOWN_ERROR,
                    msg=repr(e)))

    def UpdateWorkflowState(self, request, context):
        try:
            return self._server.update_workflow_state(request)
        except UnauthorizedException as e:
            return service_pb2.UpdateWorkflowStateResponse(
                status=common_pb2.Status(
                    code=common_pb2.STATUS_UNAUTHORIZED,
                    msg=repr(e)))
        except Exception as e:
            logging.error('UpdateWorkflowState rpc server error: %s', repr(e))
            return service_pb2.UpdateWorkflowStateResponse(
                status=common_pb2.Status(
                    code=common_pb2.STATUS_UNKNOWN_ERROR,
                    msg=repr(e)))

    def GetWorkflow(self, request, context):
        try:
            return self._server.get_workflow(request)
        except UnauthorizedException as e:
            return service_pb2.GetWorkflowResponse(
                status=common_pb2.Status(
                    code=common_pb2.STATUS_UNAUTHORIZED,
                    msg=repr(e)))
        except Exception as e:
            logging.error('GetWorkflow rpc server error: %s', repr(e))
            return service_pb2.GetWorkflowResponse(
                status=common_pb2.Status(
                    code=common_pb2.STATUS_UNKNOWN_ERROR,
                    msg=repr(e)))


class RpcServer(object):
    def __init__(self):
        self._lock = threading.Lock()
        self._started = False
        self._server = None
        self._app = None

    def start(self, app):
        assert not self._started, "Already started"
        self._app = app
        listen_port = app.config.get('GRPC_LISTEN_PORT', 1999)
        with self._lock:
            self._server = grpc.server(
                futures.ThreadPoolExecutor(max_workers=10))
            service_pb2_grpc.add_WebConsoleV2ServiceServicer_to_server(
                RPCServerServicer(self), self._server)
            self._server.add_insecure_port('[::]:%d' % listen_port)
            self._server.start()
            self._started = True

    def stop(self):
        if not self._started:
            return

        with self._lock:
            self._server.stop(None).wait()
            del self._server
            self._started = False

    def check_auth_info(self, auth_info):
        logging.debug('auth_info: %s', auth_info)
        project = Project.query.filter_by(
            name=auth_info.project_name).first()
        if project is None:
            raise UnauthorizedException('Invalid project')
        project_config = project.get_config()
        # TODO: fix token verification
        # if project_config.token != auth_info.auth_token:
        #     raise UnauthorizedException('Invalid token')
        if project_config.domain_name != auth_info.target_domain:
            raise UnauthorizedException('Invalid domain')
        source_party = None
        for party in project_config.participants:
            if party.domain_name == auth_info.source_domain:
                source_party = party
        if source_party is None:
            raise UnauthorizedException('Invalid domain')
        return project, source_party

    def check_connection(self, request):
        with self._app.app_context():
            _, party = self.check_auth_info(request.auth_info)
            logging.debug(
                'received check_connection from %s', party.domain_name)
            return service_pb2.CheckConnectionResponse(
                status=common_pb2.Status(
                    code=common_pb2.STATUS_SUCCESS))
    def update_workflow_state(self, request):
        with self._app.app_context():
            project, party = self.check_auth_info(request.auth_info)
            logging.debug(
                'received update_workflow_state from %s: %s',
                party.domain_name, request)
            name = request.workflow_name
            state = WorkflowState(request.state)
            target_state = WorkflowState(request.target_state)
            transaction_state = TransactionState(request.transaction_state)
            workflow = Workflow.query.filter_by(
                name=request.workflow_name,
                project_id=project.id).first()
            if workflow is None:
                assert state == WorkflowState.NEW
                assert target_state == WorkflowState.READY
                workflow = Workflow(
                    name=name,
                    project_id=project.id,
                    state=state, target_state=target_state,
                    transaction_state=transaction_state)
                db.session.add(workflow)
                db.session.commit()
                db.session.refresh(workflow)

            workflow.update_state(
                state, target_state, transaction_state)
            db.session.commit()
            return service_pb2.UpdateWorkflowStateResponse(
                    status=common_pb2.Status(
                        code=common_pb2.STATUS_SUCCESS),
                    transaction_state=workflow.transaction_state.value)

    def _filter_workflow(self, workflow, modes):
        # filter peer-readable and peer-writable variables
        var_list = [
            i for i in workflow.variables if i.access_mode in modes]
        workflow.ClearField('variables')
        for i in var_list:
            workflow.variables.append(i)
        for job_def in workflow.job_definitions:
            var_list = [
                i for i in job_def.variables if i.access_mode in modes]
            job_def.ClearField('variables')
            for i in var_list:
                job_def.variables.append(i)

    def get_workflow(self, request):
        with self._app.app_context():
            project, party = self.check_auth_info(request.auth_info)
            workflow = Workflow.query.filter_by(
                name=request.workflow_name,
                project_id=project.id).first()
            assert workflow is not None
            config = workflow.get_config()
<<<<<<< HEAD
            # filter peer-readable and peer-writable variables
            temp_config = self._filter_variables(config.variables)
            # For repeated composite types, can not use variables[:] = [xxx]
            # to assign replace. You have to first delete them
            # all and then extend
            del config.variables[:]
            config.variables.extend(temp_config)
            for job_def in config.job_definitions:
                temp_config = self._filter_variables(job_def.variables)
                del job_def.variables[:]
                job_def.variables.extend(temp_config)
            # job details
            jobs = [service_pb2.JobDetail(
                name=job.name, state=job.get_state_for_front())
                for job in workflow.get_jobs()]
=======
            self._filter_workflow(
                config,
                [
                    common_pb2.Variable.PEER_READABLE,
                    common_pb2.Variable.PEER_WRITABLE
                ])
            # job details
            jobs = [service_pb2.JobDetail(
                job_name=job.name, job_state=job.state)
                for job in workflow.get_jobs()]
            # fork info
            forked_from = ''
            if workflow.forked_from:
                forked_from = Workflow.query.get(workflow.forked_from).name
>>>>>>> 9b0ec66a
            return service_pb2.GetWorkflowResponse(
                name=request.workflow_name,
                status=common_pb2.Status(
                    code=common_pb2.STATUS_SUCCESS),
                config=config,
                jobs=jobs,
                state=workflow.state.value,
                target_state=workflow.target_state.value,
                transaction_state=workflow.transaction_state.value,
                forkable=workflow.forkable,
                forked_from=forked_from,
                reuse_job_names=workflow.get_reuse_job_names(),
                peer_reuse_job_names=workflow.get_peer_reuse_job_names(),
                fork_proposal_config=workflow.get_fork_proposal_config()
            )


rpc_server = RpcServer()<|MERGE_RESOLUTION|>--- conflicted
+++ resolved
@@ -195,23 +195,6 @@
                 project_id=project.id).first()
             assert workflow is not None
             config = workflow.get_config()
-<<<<<<< HEAD
-            # filter peer-readable and peer-writable variables
-            temp_config = self._filter_variables(config.variables)
-            # For repeated composite types, can not use variables[:] = [xxx]
-            # to assign replace. You have to first delete them
-            # all and then extend
-            del config.variables[:]
-            config.variables.extend(temp_config)
-            for job_def in config.job_definitions:
-                temp_config = self._filter_variables(job_def.variables)
-                del job_def.variables[:]
-                job_def.variables.extend(temp_config)
-            # job details
-            jobs = [service_pb2.JobDetail(
-                name=job.name, state=job.get_state_for_front())
-                for job in workflow.get_jobs()]
-=======
             self._filter_workflow(
                 config,
                 [
@@ -220,13 +203,12 @@
                 ])
             # job details
             jobs = [service_pb2.JobDetail(
-                job_name=job.name, job_state=job.state)
+                name=job.name, state=job.state)
                 for job in workflow.get_jobs()]
             # fork info
             forked_from = ''
             if workflow.forked_from:
                 forked_from = Workflow.query.get(workflow.forked_from).name
->>>>>>> 9b0ec66a
             return service_pb2.GetWorkflowResponse(
                 name=request.workflow_name,
                 status=common_pb2.Status(
