--- conflicted
+++ resolved
@@ -26,14 +26,10 @@
 current_app = None
 
 from fedlearner_webconsole.auth.apis import initialize_auth_apis
-<<<<<<< HEAD
-from fedlearner_webconsole.template.apis import \
+from fedlearner_webconsole.workflow.apis import initialize_workflow_apis
+from fedlearner_webconsole.project.apis import initialize_project_apis
+from fedlearner_webconsole.template.apis import\
     initialize_workflow_template_apis
-from fedlearner_webconsole.workflow.apis import initialize_workflow_apis
-=======
-from fedlearner_webconsole.project.apis import initialize_project_apis
-from fedlearner_webconsole.template.apis import initialize_template_apis
->>>>>>> 58dfdb77
 from fedlearner_webconsole.rpc.server import rpc_server
 from fedlearner_webconsole.db import db
 
@@ -48,13 +44,9 @@
     jwt.init_app(app)
 
     initialize_auth_apis(api)
-<<<<<<< HEAD
     initialize_workflow_template_apis(api)
     initialize_workflow_apis(api)
-=======
     initialize_project_apis(api)
-    initialize_template_apis(api)
->>>>>>> 58dfdb77
     api.init_app(app)
 
     rpc_server.stop()
