# Copyright 2020 The FedLearner Authors. All Rights Reserved.
#
# Licensed under the Apache License, Version 2.0 (the 'License');
# you may not use this file except in compliance with the License.
# You may obtain a copy of the License at
#
#     http://www.apache.org/licenses/LICENSE-2.0
#
# Unless required by applicable law or agreed to in writing, software
# distributed under the License is distributed on an 'AS IS' BASIS,
# WITHOUT WARRANTIES OR CONDITIONS OF ANY KIND, either express or implied.
# See the License for the specific language governing permissions and
# limitations under the License.

# coding: utf-8
# pylint: disable=raise-missing-from

from enum import Enum
from uuid import uuid4

<<<<<<< HEAD
=======
from sqlalchemy.sql import func
>>>>>>> eaaf9d20
from flask import request
from flask_restful import Resource, Api, reqparse
from google.protobuf.json_format import ParseDict

from fedlearner_webconsole.db import db
from fedlearner_webconsole.k8s_client import get_client
from fedlearner_webconsole.project.models import Project
from fedlearner_webconsole.proto.common_pb2 import Variable, StatusCode
from fedlearner_webconsole.proto.project_pb2 \
    import Project as ProjectProto, CertificateStorage, \
    Participant as ParticipantProto
from fedlearner_webconsole.project.add_on \
    import parse_certificates, create_add_on
from fedlearner_webconsole.exceptions \
    import InvalidArgumentException, NotFoundException
<<<<<<< HEAD
from fedlearner_webconsole.rpc.client import RpcClient
=======
from fedlearner_webconsole.workflow.models import Workflow
>>>>>>> eaaf9d20

_CERTIFICATE_FILE_NAMES = [
    'client/client.pem', 'client/client.key', 'client/intermediate.pem',
    'client/root.pem', 'server/server.pem', 'server/server.key',
    'server/intermediate.pem', 'server/root.pem'
]


class ErrorMessage(Enum):
    PARAM_FORMAT_ERROR = 'Format of parameter {} is wrong: {}'
    NAME_CONFLICT = 'Project name {} has been used.'


class ProjectsApi(Resource):
    def post(self):
        parser = reqparse.RequestParser()
        parser.add_argument('name',
                            required=True,
                            type=str,
                            help=ErrorMessage.PARAM_FORMAT_ERROR.value.format(
                                'name', 'Empty'))
        parser.add_argument('config',
                            required=True,
                            type=dict,
                            help=ErrorMessage.PARAM_FORMAT_ERROR.value.format(
                                'config', 'Empty'))
        parser.add_argument('comment')
        data = parser.parse_args()
        name = data['name']
        config = data['config']
        comment = data['comment']

        if Project.query.filter_by(name=name).first() is not None:
            raise InvalidArgumentException(
                details=ErrorMessage.NAME_CONFLICT.value.format(name))

        if config.get('participants') is None:
            raise InvalidArgumentException(
                details=ErrorMessage.PARAM_FORMAT_ERROR.value.format(
                    'participants', 'Empty'))
        if len(config.get('participants')) != 1:
            # TODO: remove limit after operator supports multiple participants
            raise InvalidArgumentException(
                details='Currently not support multiple participants.')

        certificates = {}
        for participant in config.get('participants'):
            if 'name' not in participant.keys() or \
                'url' not in participant.keys() or \
                'domain_name' not in participant.keys():
                raise InvalidArgumentException(
                    details=ErrorMessage.PARAM_FORMAT_ERROR.value.format(
                        'participants', 'Participant must have name, '
                                        'domain_name and url.'))
            domain_name = participant.get('domain_name')
            if participant.get('certificates') is not None:
                current_cert = parse_certificates(
                    participant.get('certificates'))
                # check validation
                for file_name in _CERTIFICATE_FILE_NAMES:
                    if current_cert.get(file_name) is None:
                        raise InvalidArgumentException(
                            details=ErrorMessage.PARAM_FORMAT_ERROR.value.
                                format('certificates', '{} not existed'.format(
                                file_name)))
                certificates[domain_name] = {'certs': current_cert}
                participant.pop('certificates')

                # Grpc spec
                participant['grpc_spec'] = {
                    'peer_url': participant['url'],
                    'authority': participant['domain_name']
                }

                # create add on
                try:
                    k8s_client = get_client()
                    for domain_name, certificate in certificates.items():
                        create_add_on(k8s_client, domain_name,
                                      participant.get('url'), current_cert)
                except RuntimeError as e:
                    raise InvalidArgumentException(details=str(e))

        new_project = Project()
        # generate token
        # If users send a token, then use it instead.
        # If `token` is None, generate a new one by uuid.
        config['name'] = name
        token = config.get('token', uuid4().hex)
        config['token'] = token

        # check format of config
        try:
            new_project.set_config(ParseDict(config, ProjectProto()))
        except Exception as e:
            raise InvalidArgumentException(
                details=ErrorMessage.PARAM_FORMAT_ERROR.value.format(
                    'config', e))
        new_project.set_certificate(
            ParseDict({'domain_name_to_cert': certificates},
                      CertificateStorage()))
        new_project.name = name
        new_project.token = token
        new_project.comment = comment

        try:
            new_project = db.session.merge(new_project)
            db.session.commit()
        except Exception as e:
            raise InvalidArgumentException(details=str(e))

        return {'data': new_project.to_dict()}

    def get(self):
        # TODO: Not count soft-deleted workflow
        projects = db.session.query(
            Project, func.count(Workflow.id).label('num_workflow'))\
            .join(Workflow.project).group_by(Project.id).all()
        result = []
        for project in projects:
            project_dict = project.Project.to_dict()
            project_dict['num_workflow'] = project.num_workflow
            result.append(project_dict)
        return {'data': result}


class ProjectApi(Resource):
    def get(self, project_id):
        project = Project.query.filter_by(id=project_id).first()
        if project is None:
            raise NotFoundException()
        return {'data': project.to_dict()}

    def patch(self, project_id):
        project = Project.query.filter_by(id=project_id).first()
        if project is None:
            raise NotFoundException()
        config = project.get_config()
        if request.json.get('token') is not None:
            new_token = request.json.get('token')
            config.token = new_token
            project.token = new_token
        if request.json.get('variables') is not None:
            del config.variables[:]
            config.variables.extend([
                ParseDict(variable, Variable())
                for variable in request.json.get('variables')
            ])
        project.set_config(config)
        if request.json.get('comment') is not None:
            project.comment = request.json.get('comment')

        try:
            db.session.commit()
        except Exception as e:
            raise InvalidArgumentException(details=e)
        return {'data': project.to_dict()}


class CheckConnectionApi(Resource):
    def post(self, project_id):
        project = Project.query.filter_by(id=project_id).first()
        if project is None:
            raise NotFoundException()
        success = True
        details = []
        # TODO: Concurrently check
        for participant in project.get_config().participants:
            result = self.check_connection(project.get_config(),
                                           participant)
            success = success & (result.code == StatusCode.STATUS_SUCCESS)
            if result.code != StatusCode.STATUS_SUCCESS:
                details.append(result.msg)
        return {'data': {'success': success, 'details': details}}

    def check_connection(self, project_config: ProjectProto,
                         participant_proto: ParticipantProto):
        participant_proto.grpc_spec.extra_headers['x-host'] = \
            'v2.fedlearner.webconsole'
        for variable in project_config.variables:
            if variable.name == 'X_HOST':
                participant_proto.grpc_spec.extra_headers['x-host'] = \
                    variable.value
                break
        client = RpcClient(project_config, participant_proto)
        return client.check_connection()


def initialize_project_apis(api: Api):
    api.add_resource(ProjectsApi, '/projects')
    api.add_resource(ProjectApi, '/projects/<int:project_id>')
    api.add_resource(CheckConnectionApi,
                     '/projects/<int:project_id>/connection_checks')<|MERGE_RESOLUTION|>--- conflicted
+++ resolved
@@ -18,10 +18,7 @@
 from enum import Enum
 from uuid import uuid4
 
-<<<<<<< HEAD
-=======
 from sqlalchemy.sql import func
->>>>>>> eaaf9d20
 from flask import request
 from flask_restful import Resource, Api, reqparse
 from google.protobuf.json_format import ParseDict
@@ -37,11 +34,8 @@
     import parse_certificates, create_add_on
 from fedlearner_webconsole.exceptions \
     import InvalidArgumentException, NotFoundException
-<<<<<<< HEAD
 from fedlearner_webconsole.rpc.client import RpcClient
-=======
 from fedlearner_webconsole.workflow.models import Workflow
->>>>>>> eaaf9d20
 
 _CERTIFICATE_FILE_NAMES = [
     'client/client.pem', 'client/client.key', 'client/intermediate.pem',
