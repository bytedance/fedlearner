--- conflicted
+++ resolved
@@ -69,8 +69,7 @@
     deleted_at = db.Column(db.DateTime(timezone=True), comment='deleted time')
 
     data_batches = db.relationship(
-        'DataBatch',
-        primaryjoin='foreign(DataBatch.dataset_id) == Dataset.id')
+        'DataBatch', primaryjoin='foreign(DataBatch.dataset_id) == Dataset.id')
 
 
 @to_dict_mixin(extras={'details': (lambda batch: batch.get_details())})
@@ -87,18 +86,10 @@
                    autoincrement=True,
                    comment='id')
     event_time = db.Column(db.TIMESTAMP(timezone=True),
-<<<<<<< HEAD
                            nullable=False,
                            comment='event_time')
-    dataset_id = db.Column(db.Integer,
-                           db.ForeignKey(Dataset.id),
-                           comment='dataset_id')
+    dataset_id = db.Column(db.Integer, nullable=False, comment='dataset_id')
     path = db.Column(db.String(512), comment='path')
-=======
-                           nullable=False)
-    dataset_id = db.Column(db.Integer, nullable=False)
-    path = db.Column(db.String(512))
->>>>>>> 0916653b
     state = db.Column(db.Enum(BatchState, native_enum=False),
                       default=BatchState.NEW,
                       comment='state')
@@ -122,7 +113,7 @@
 
     dataset = db.relationship('Dataset',
                               primaryjoin='Dataset.id == '
-                                          'foreign(DataBatch.dataset_id)',
+                              'foreign(DataBatch.dataset_id)',
                               back_populates='data_batches')
 
     def set_details(self, proto):
