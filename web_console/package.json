--- conflicted
+++ resolved
@@ -88,11 +88,7 @@
     "@zeit-ui/react": "1.6.2",
     "@zeit-ui/react-icons": "1.2.2",
     "dayjs": "1.8.28",
-<<<<<<< HEAD
-    "immer": "^7.0.7",
-=======
     "immer": "7.0.7",
->>>>>>> 5787604c
     "js-yaml": "3.14.0",
     "koa": "2.12.0",
     "koa-bodyparser": "4.3.0",
