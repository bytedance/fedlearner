const router = require('@koa/router')();
const { Op } = require('sequelize');
const SessionMiddleware = require('../middlewares/session');
const FindOptionsMiddleware = require('../middlewares/find_options');
const k8s = require('../libs/k8s');
const es = require('../libs/es');
const { Job, Ticket, Federation } = require('../models');
const FederationClient = require('../rpc/client');
const getConfig = require('../utils/get_confg');
const checkParseJson = require('../utils/check_parse_json');
const { clientValidateJob, clientGenerateYaml } = require('../utils/job_builder');
const { client } = require('../libs/k8s');

const config = getConfig({
  NAMESPACE: process.env.NAMESPACE,
});
const namespace = config.NAMESPACE;

let es_oparator_match_phrase;
try {
  es_oparator_match_phrase = require('../es.match_phrase');
} catch (err) { /* */ }

router.get('/api/v1/jobs', SessionMiddleware, FindOptionsMiddleware, async (ctx) => {
  const jobs = await Job.findAll({
    ...ctx.findOptions,
    order: [['created_at', 'DESC']],
  });
  const { flapps } = await k8s.getFLAppsByNamespace(namespace);
  let data = [];
  for (job of jobs) {
    if (job.status == null) job.status = 'started';
    if (job.federation_id == null) {
      const clientTicket = await Ticket.findOne({
        where: {
          name: { [Op.eq]: job.client_ticket_name },
        },
      });
      job.federation_id = clientTicket.federation_id;
    }
    if (job.status === 'stopped') {
      data.push({
        ...JSON.parse(job.k8s_meta_snapshot).flapp,
        localdata: job,
      });
    } else {
      data.push({
        ...(flapps.items.find((item) => item.metadata.name === job.name)),
        localdata: job,
      });
    }
  }
  ctx.body = { data };
});

router.get('/api/v1/job/:id', SessionMiddleware, async (ctx) => {
  const { id } = ctx.params;
  const job = await Job.findByPk(id);
  if (!job) {
    ctx.status = 404;
    ctx.body = {
      error: 'Job not found',
    };
    return;
  }

  if (job.status == null) job.status = 'started';
  if (job.federation_id == null) {
    const clientTicket = await Ticket.findOne({
      where: {
        name: { [Op.eq]: job.client_ticket_name },
      },
    });
    job.federation_id = clientTicket.federation_id;
  }

  var flapp;
  if (job.status === 'stopped') {
    flapp = JSON.parse(job.k8s_meta_snapshot).flapp;
  } else {
    flapp = (await k8s.getFLApp(namespace, job.name)).flapp;
  }

  ctx.body = {
    data: {
      ...flapp,
      localdata: job,
    },
  };
});

router.get('/api/v1/job/:k8s_name/pods', SessionMiddleware, async (ctx) => {
  const { k8s_name } = ctx.params;

  const job = await Job.findOne({
    where: {
      name: { [Op.eq]: k8s_name },
    },
  });

  if (!job) {
    ctx.status = 404;
    ctx.body = {
      error: 'Job not found',
    };
    return;
  }

  var pods;
  if (job.status === 'stopped') {
    pods = JSON.parse(job.k8s_meta_snapshot).pods;
  } else {
    pods = (await k8s.getFLAppPods(namespace, k8s_name)).pods;
  }

  ctx.body = { data: pods.items };
});

router.get('/api/v1/job/:k8s_name/logs', SessionMiddleware, async (ctx) => {
  const { k8s_name } = ctx.params;
  const { start_time } = ctx.query;
  if (!start_time) {
    ctx.status = 400;
    ctx.body = {
      error: 'start_time is required',
    };
    return;
  }
  const logs = await es.queryLog('filebeat-*', k8s_name, 'fedlearner-operator',
    start_time, Date.now(), es_oparator_match_phrase);

  ctx.body = { data: logs };
});

router.get('/api/v1/job/pod/:pod_name/container', SessionMiddleware, async (ctx) => {
  const { pod_name } = ctx.params;
  const base = k8s.getBaseUrl();
  const { id } = await k8s.getWebshellSession(namespace, pod_name, 'tensorflow');
  ctx.body = { data: { id, base } };
});

router.get('/api/v1/job/pod/:pod_name/logs', SessionMiddleware, async (ctx) => {
  const { pod_name } = ctx.params;
  const { start_time } = ctx.query;
  if (!start_time) {
    ctx.status = 400;
    ctx.body = {
      error: 'start_time is required',
    };
    return;
  }
  const logs = await es.queryLog('filebeat-*', '', pod_name, start_time, Date.now());

  ctx.body = { data: logs };
});

router.post('/api/v1/job', SessionMiddleware, async (ctx) => {
  const {
    name, job_type, client_ticket_name, server_ticket_name,
    client_params, server_params,
  } = ctx.request.body;

  if (!(/^[a-zA-Z\d-]+$/.test(name))) {
    ctx.status = 400;
    ctx.body = {
      error: 'name can only contain letters/numbers/-',
    };
    return;
  }

  const [client_params_pass] = checkParseJson(JSON.stringify(client_params));
  if (!client_params_pass) {
    ctx.status = 400;
    ctx.body = {
      error: 'client_params must be json',
    };
    return;
  }

  const [server_params_pass] = checkParseJson(JSON.stringify(server_params));
  if (!server_params_pass) {
    ctx.status = 400;
    ctx.body = {
      error: 'server_params must be json',
    };
    return;
  }

  const exists = await Job.findOne({
    where: {
      name: { [Op.eq]: name },
    },
  });
  if (exists) {
    ctx.status = 422;
    ctx.body = {
      error: 'Job already exists',
    };
    return;
  }

  const clientTicket = await Ticket.findOne({
    where: {
      name: { [Op.eq]: client_ticket_name },
    },
  });
  if (!clientTicket) {
    ctx.status = 422;
    ctx.body = {
      error: 'client_ticket does not exist',
    };
    return;
  }

  const clientFed = await Federation.findByPk(clientTicket.federation_id);
  if (!clientFed) {
    ctx.status = 422;
    ctx.body = {
      error: 'Federation does not exist',
    };
    return;
  }
  const rpcClient = new FederationClient(clientFed);

  let serverTicket;
  try {
    const { data } = await rpcClient.getTickets({ job_type: '', role: '' });
    serverTicket = data.find(x => x.name === server_ticket_name);
    if (!serverTicket) {
      throw new Error(`Cannot find server ticket ${server_ticket_name}`);
    }
  } catch (err) {
    ctx.status = 500;
    ctx.body = {
<<<<<<< HEAD
      error: `Cannot get server ticket: ${err.message}`,
=======
      error: `client_params validation failed: ${e.message}`,
>>>>>>> 196cd268
    };
    return;
  }

  const job = {
    name, job_type, client_ticket_name, server_ticket_name,
    client_params, server_params, status: 'started',
    federation_id: clientFed.id,
  };

  try {
    clientValidateJob(job, clientTicket, serverTicket);
  } catch (e) {
    ctx.status = 400;
    ctx.body = {
      error: `client_params validation failed: ${e.message}`,
    };
    return;
  }

  try {
    await rpcClient.createJob({
      ...job,
      server_params: JSON.stringify(server_params),
    });
  } catch (err) {
    ctx.status = 500;
    ctx.body = {
      error: `RPC Error: ${err.message}`,
    };
    return;
  }

  const clientYaml = clientGenerateYaml(clientFed, job, clientTicket);

  await k8s.createFLApp(namespace, clientYaml);

  const [data, created] = await Job.findOrCreate({
    paranoid: false,
    where: {
      name: { [Op.eq]: name },
    },
    defaults: {
      ...job,
      user_id: ctx.session && ctx.session.user ? ctx.session.user.id : null,
    },
  });

  if (!created) {
    ctx.status = 422;
    ctx.body = {
      error: 'Job already exists',
    };
    return;
  }

  ctx.body = { data };
});

router.post('/api/v1/job/:id/update', SessionMiddleware, async (ctx) => {
  // get old job info
  const { id } = ctx.params;
  const old_job = await Job.findByPk(id);
  if (!old_job) {
    ctx.status = 404;
    ctx.body = {
      error: 'Job not found',
    };
    return;
  }

  if (old_job.status === 'error') {
    ctx.status = 422;
    ctx.body = {
      error: 'Cannot update errored job',
    };
    return;
  }

  const {
    name, job_type, client_ticket_name, server_ticket_name,
    client_params, server_params, status,
  } = ctx.request.body;

  if (old_job.status === 'started' && status != 'stopped') {
    ctx.status = 422;
    ctx.body = {
      error: 'Cannot change running job',
    };
    return;
  }

  if (name != old_job.name) {
    ctx.status = 422;
    ctx.body = {
      error: 'cannot change job name',
    };
    return;
  }

  if (job_type != old_job.job_type) {
    ctx.status = 422;
    ctx.body = {
      error: 'cannot change job type',
    };
    return;
  }

  const clientTicket = await Ticket.findOne({
    where: {
      name: { [Op.eq]: client_ticket_name },
    },
  });
  if (!clientTicket) {
    ctx.status = 422;
    ctx.body = {
      error: `client_ticket ${client_ticket_name} does not exist`,
    };
    return;
  }

  const OldClientTicket = await Ticket.findOne({
    where: {
      name: { [Op.eq]: old_job.client_ticket_name },
    },
  });
  if (!OldClientTicket) {
    ctx.status = 422;
    ctx.body = {
      error: `client_ticket ${old_job.client_ticket_name} does not exist`,
    };
    return;
  }

  if (clientTicket.federation_id != OldClientTicket.federation_id) {
    ctx.status = 422;
    ctx.body = {
      error: 'cannot change job federation',
    };
    return;
  }

  const clientFed = await Federation.findByPk(clientTicket.federation_id);
  if (!clientFed) {
    ctx.status = 422;
    ctx.body = {
      error: 'Federation does not exist',
    };
    return;
  }
  const rpcClient = new FederationClient(clientFed);

  let serverTicket;
  try {
    const { data } = await rpcClient.getTickets({ job_type: '', role: '' });
    serverTicket = data.find(x => x.name === server_ticket_name);
    if (!serverTicket) {
      throw new Error(`Cannot find server ticket ${server_ticket_name}`);
    }
  } catch (err) {
    ctx.status = 500;
    ctx.body = {
      error: `RPC Error: ${err.message}`,
    };
    return;
  }

  const new_job = {
    name, job_type, client_ticket_name, server_ticket_name,
    client_params, server_params, status,
    federation_id: clientTicket.federation_id,
  };

  try {
    clientValidateJob(new_job, clientTicket, serverTicket);
  } catch (e) {
    ctx.status = 400;
    ctx.body = {
      error: `client_params validation failed: ${e.message}`,
    };
    return;
  }

  // update job
  try {
    await rpcClient.updateJob({
      ...new_job,
      server_params: JSON.stringify(server_params),
    });
  } catch (err) {
    ctx.status = 500;
    ctx.body = {
      error: `RPC Error: ${err.message}`,
    };
    return;
  }

  if (old_job.status === 'started' && new_job.status === 'stopped') {
    flapp = (await k8s.getFLApp(namespace, new_job.name)).flapp;
    pods = (await k8s.getFLAppPods(namespace, new_job.name)).pods;
    old_job.k8s_meta_snapshot = JSON.stringify({flapp, pods});
    await k8s.deleteFLApp(namespace, new_job.name);
  } else if (old_job.status === 'stopped' && new_job.status === 'started') {
    const clientYaml = clientGenerateYaml(clientFed, new_job, clientTicket);
    await k8s.createFLApp(namespace, clientYaml);
  }

  old_job.client_ticket_name = new_job.client_ticket_name;
  old_job.server_ticket_name = new_job.server_ticket_name;
  old_job.client_params = new_job.client_params;
  old_job.server_params = new_job.server_params;
  old_job.status = new_job.status;
  old_job.federation_id = new_job.federation_id;

  const data = await old_job.save();

  ctx.body = { data };
});

router.delete('/api/v1/job/:id', SessionMiddleware, async (ctx) => {
  // TODO: just owner can delete
  const { id } = ctx.params;
  const data = await Job.findByPk(id);

  if (!data) {
    ctx.status = 404;
    ctx.body = {
      error: 'Job not found',
    };
    return;
  }

  if (data.status == 'running') {
    await k8s.deleteFLApp(namespace, data.name);
  }
  await data.destroy({ force: true });

  const ticket = await Ticket.findOne({
    where: {
      name: { [Op.eq]: data.client_ticket_name },
    },
    include: 'federation',
  });
  const rpcClient = new FederationClient(ticket.federation);
  try {
    await rpcClient.deleteJob({ name: data.name });
  } catch (err) {
    ctx.status = 500;
    ctx.body = {
      error: `RPC Error: ${err.message}`,
    };
    return;
  }

  ctx.body = { data };
});

module.exports = router;<|MERGE_RESOLUTION|>--- conflicted
+++ resolved
@@ -232,11 +232,7 @@
   } catch (err) {
     ctx.status = 500;
     ctx.body = {
-<<<<<<< HEAD
-      error: `Cannot get server ticket: ${err.message}`,
-=======
       error: `client_params validation failed: ${e.message}`,
->>>>>>> 196cd268
     };
     return;
   }
