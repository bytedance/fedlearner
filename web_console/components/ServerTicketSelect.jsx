import React from 'react';
import { Select, Popover, Code } from '@zeit-ui/react';
import useSWR from 'swr';
import { fetcher } from '../libs/http';

export default function ServerTicketSelect(props) {
  const { data } = useSWR(
    props.federation_id ? `federations/${props.federation_id}/tickets` : null,
    fetcher,
  );
  const tickets = (data && data.data) || [];
  const actualValue = tickets.find((x) => x.name === props.value)?.value;
  const actualOnChange = (value) => {
    const ticket = tickets.find((x) => x.name === value);
    props.onChange(ticket.name);
  };

  const popoverContent = (content) => {
    return (
      <pre className="content">
<<<<<<< HEAD
        {JSON.stringify(JSON.parse(content || '{}'), null, 2)}
        <style jsx>{`
          .content {
            color: #444;
            min-width: 150px;
            max-width: max-content;
            padding: 0 16px;
=======
        {JSON.stringify(JSON.parse(content), null, 2)}
        <style jsx>{`
          .content {
            color: #444;
            padding: 0 16px;
            min-width: 150px;
            max-height: 600px;
            max-width: 600px;
            overflow-wrap: break-word;
            overflow-y: scroll;
            overglow-x: hidden;
>>>>>>> 588aaf64
          }
        `}</style>
      </pre>
    )
  }

  return (
    <Select {...props} value={actualValue} onChange={actualOnChange}>
      {
        tickets.map((x) =>
          <Select.Option key={x.name} value={x.name}>
            <Popover
              placement="left"
              offset={24}
              hideArrow={true}
              content={popoverContent(x.public_params)}
              trigger="hover"
            >
              {x.name}
            </Popover>
          </Select.Option>)
      }
    </Select>
  );
}<|MERGE_RESOLUTION|>--- conflicted
+++ resolved
@@ -18,15 +18,6 @@
   const popoverContent = (content) => {
     return (
       <pre className="content">
-<<<<<<< HEAD
-        {JSON.stringify(JSON.parse(content || '{}'), null, 2)}
-        <style jsx>{`
-          .content {
-            color: #444;
-            min-width: 150px;
-            max-width: max-content;
-            padding: 0 16px;
-=======
         {JSON.stringify(JSON.parse(content), null, 2)}
         <style jsx>{`
           .content {
@@ -38,7 +29,6 @@
             overflow-wrap: break-word;
             overflow-y: scroll;
             overglow-x: hidden;
->>>>>>> 588aaf64
           }
         `}</style>
       </pre>
