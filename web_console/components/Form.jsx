--- conflicted
+++ resolved
@@ -1,10 +1,6 @@
 import React, { useState, useReducer, useMemo } from 'react';
 import css from 'styled-jsx/css';
-<<<<<<< HEAD
-import { Button, ButtonGroup, Card, Grid, Text, Input, Toggle, Textarea, Note, useTheme, Collapse, useToasts, Divider } from '@zeit-ui/react';
-=======
 import { Button, ButtonGroup, Card, Grid, Text, Input, Toggle, Textarea, Note, useTheme, Collapse, useToasts, Select } from '@zeit-ui/react';
->>>>>>> 67fb23e5
 import FederationSelect from './FederationSelect';
 import JobTypeSelect from './JobTypeSelect';
 import JobRoleSelect from './JobRoleSelect';
@@ -47,31 +43,6 @@
   const rawFields = fields
   // TODO: handle name confilicts
 
-<<<<<<< HEAD
-  // flat all group fileds
-  fields = fields.reduce((total, curr) => {
-    if (curr.type === 'label') { return total }
-    if (curr.groupName) {
-      if (Array.isArray(curr.fields)) {
-        total.push(...curr.fields)
-      } else {
-        Object.values(curr.fields).forEach(el => total.push(...el))
-      }
-    } else {
-      total.push(curr)
-    }
-    return total
-  }, [])
-  const theme = useTheme();
-  const styles = useStyles(theme);
-  const [form, setForm] = useState(fields.reduce((total, current) => {
-    total[current.key] = current.hasOwnProperty('value')
-      ? current.value
-      : current.value || current.default;
-    return total;
-  }, {}));
-  // console.log(fields[8], form['num partitions'])
-=======
   const groupFormType = useMemo(() => ({}), [])
   const theme = useTheme();
   const styles = useStyles(theme);
@@ -125,7 +96,6 @@
       return total
     }, {})
 
->>>>>>> 67fb23e5
   const disabled = fields.filter((x) => x.required).some((x) => !form[x.key]);
   const updateForm = (key, value) => {
     const data = {
@@ -313,7 +283,6 @@
       )
     }
 
-<<<<<<< HEAD
     if (type === 'rawData') {
       return (
         <>
@@ -336,18 +305,12 @@
       )
     }
 
-=======
->>>>>>> 67fb23e5
     if (type === 'label') {
       return (
         <div style={{fontWeight: 'bolder', padding: '12px 0'}}>{label || key}</div>
       )
     }
 
-<<<<<<< HEAD
-    if (type === 'divider') {
-      return <Divider/>
-=======
     if (type === 'select') {
       return (
         <div className="formItemWithLabel">
@@ -361,7 +324,6 @@
           </div>
         </div>
       )
->>>>>>> 67fb23e5
     }
 
     return (
