import React, { useState, useEffect, useCallback } from 'react';
import css from 'styled-jsx/css';
import { useRouter } from 'next/router';
import useSWR from 'swr';
import { Avatar, Link, Popover, Spinner, Tabs, Loading, useTheme, Select } from '@zeit-ui/react';
import { fetcher } from '../libs/http';
import { logout } from '../services';
import { useStateValue } from '../pages/store';

function useStyles(theme) {
  return css`
    .space-holder {
      /* headerContent + header border */
      height: 49px;
    }

    .header {
      background: ${theme.palette.background};
      color: ${theme.palette.foreground};
      font-size: 16px;
      border-bottom: 1px solid rgba(0, 0, 0, 0.1);
      transition: all 0.2s ease;
    }

    .headerFixed {
      position: fixed;
      top: 0;
      left: 0;
      right: 0;
      z-index: 1989;
      background: ${theme.palette.background};
      box-shadow: 0 0 15px 0 rgba(0, 0, 0, 0.1);
      transition: all 0.2s ease;
    }

    .headerContent {
      display: flex;
      align-items: center;
      justify-content: space-between;
      width: ${theme.layout.pageWidthWithMargin};
      height: 48px;
      margin: 0 auto;
      padding: 0 ${theme.layout.pageMargin};
    }

    .headerContentBlock {
      flex: 1;
      display: flex;
      align-items: center;
      height: 48px;
    }

    .logo {
      cursor: pointer;
      width: 20px;
      margin-top: auto;
      margin-bottom: auto;
    }

    .headerTitle {
      font-weight: 500;
      display: flex;
      align-items: center;
      padding-left: 10px;
    }

    .nav {
      height: 100%;
      margin-left: ${theme.layout.pageMargin};
    }

    .sidebar {
      display: flex;
      align-items: center !important;
    }

    .popover {
      width: 180px !important;
    }
  `;
}

export default function Header() {
  const theme = useTheme();
  const styles = useStyles(theme);
  const router = useRouter();

  const { data } = useSWR('user', fetcher);
  const { route, query } = router;
  const isAdmin = route.startsWith('/admin/');
  const user = data ? data.data : null;
  const [signingOut, setSigningOut] = useState(false);
  const [scrollTop, setScrollTop] = useState(0);
  const fixed = scrollTop > 24;
  const onSignOut = async (e) => {
    e.preventDefault();
    setSigningOut(true);
    const { error } = await logout();
    setSigningOut(false);
    if (!error) {
      router.push('/login');
    }
  };
  const title = isAdmin ? 'Admin' : 'Fedlearner';
  const navs = isAdmin
    ? [
      { label: 'Federations', value: '/admin/federation' },
      { label: 'Users', value: '/admin/user' },
    ]
    : [
      { label: 'Overview', value: '/' },
      { label: 'Jobs', value: '/job' },
      { label: 'Tickets', value: '/ticket' },
      { label: 'RawDatas', value: '/raw_data' },
    ];

  const PopoverContent = (
    <>
      {user && (
        <Popover.Item title>
          <p>{user.name}</p>
          <p style={{ color: '#666' }}>@{user.username}</p>
        </Popover.Item>
      )}
      <Popover.Item>
        {isAdmin ? <Link href="/">Dashboard</Link> : <Link href="/admin">Admin</Link>}
      </Popover.Item>
      <Popover.Item>
        <Link href="/docs">Docs</Link>
      </Popover.Item>
      <Popover.Item>
        <Link href="/settings">Settings</Link>
      </Popover.Item>
      <Popover.Item line />
      {signingOut
        ? <Loading />
        : (
          <Popover.Item>
            <Link onClick={onSignOut}>Sign out</Link>
          </Popover.Item>
        )}
    </>
  );

  const activeTab = router.pathname;

  const onTabChange = useCallback((value) => router.push(value), [router]);

  useEffect(() => {
    const scrollHandler = () => {
      setScrollTop(document.documentElement.scrollTop);
    };
    document.addEventListener('scroll', scrollHandler);
    return () => document.removeEventListener('scroll', scrollHandler);
  }, [scrollTop]);

  const displayFederationFilter = [
<<<<<<< HEAD
    '/job',
=======
    // '/job',
>>>>>>> 76d62e38
    '/ticket',
    '/raw_data',
  ].some(el => el === route)
  const { data: fedData } = useSWR('federations', fetcher)
  const federations = fedData ? fedData.data : null
<<<<<<< HEAD
  const [{ federationID: currFederation }, dispatch] = useStateValue() || [{}, {}]
  const onFederationChange = v => dispatch({type: 'setFederationID', payload: parseInt(v)})
=======
  const [currFederation, setCurrFederation] = useState(-1)
  useEffect(() => {
    setCurrFederation(parseInt(localStorage.getItem('federationID')) || -1)
  }, [])
  const onFederationChange = v => {
    localStorage.setItem('federationID', v)
    window.location.reload()
  }
>>>>>>> 76d62e38

  return (
    <div className="space-holder">
      <div className={fixed ? 'headerFixed' : 'header'}>
        <div className="headerContent">
          <div className="headerContentBlock">
            <Link href="/" className="logo">
              <svg width="20" viewBox="0 0 75 65" fill={theme.palette.foreground}>
                <path d="M37.59.25l36.95 64H.64l36.95-64z" />
              </svg>
            </Link>
            <div className="headerTitle">{title}</div>
            <nav className="nav">
              <Tabs className="menu" value={activeTab} onChange={onTabChange}>
                {navs.map((x) => <Tabs.Item key={x.value} label={x.label} value={x.value} />)}
              </Tabs>
            </nav>
          </div>

          <div className="sidebar">
            {
              displayFederationFilter &&
              <Select
<<<<<<< HEAD
                initialValue={currFederation && currFederation.toString()}
=======
                value={currFederation && currFederation.toString()}
>>>>>>> 76d62e38
                onChange={onFederationChange}
                size="small"
                style={{marginRight: '16px'}}
              >
                <Select.Option value="-1">All</Select.Option>
                {federations && federations.map(
                  fed =>
                    <Select.Option key={fed.name} value={fed.id.toString()}>{fed.name}</Select.Option>
                )}
              </Select>
            }
            <Popover content={PopoverContent} placement="bottomEnd">
              {user
                ? (
                  <Avatar
                    src={`https://github.com/${user.username}.png`}
                    alt={`${user.name} Avatar`}
                    style={{ cursor: 'pointer' }}
                  />
                )
                : <Spinner />}
            </Popover>
          </div>
        </div>
      </div>
      <style jsx>{styles}</style>
    </div>
  );
}<|MERGE_RESOLUTION|>--- conflicted
+++ resolved
@@ -155,20 +155,12 @@
   }, [scrollTop]);
 
   const displayFederationFilter = [
-<<<<<<< HEAD
-    '/job',
-=======
     // '/job',
->>>>>>> 76d62e38
     '/ticket',
     '/raw_data',
   ].some(el => el === route)
   const { data: fedData } = useSWR('federations', fetcher)
   const federations = fedData ? fedData.data : null
-<<<<<<< HEAD
-  const [{ federationID: currFederation }, dispatch] = useStateValue() || [{}, {}]
-  const onFederationChange = v => dispatch({type: 'setFederationID', payload: parseInt(v)})
-=======
   const [currFederation, setCurrFederation] = useState(-1)
   useEffect(() => {
     setCurrFederation(parseInt(localStorage.getItem('federationID')) || -1)
@@ -177,7 +169,6 @@
     localStorage.setItem('federationID', v)
     window.location.reload()
   }
->>>>>>> 76d62e38
 
   return (
     <div className="space-holder">
@@ -201,11 +192,7 @@
             {
               displayFederationFilter &&
               <Select
-<<<<<<< HEAD
-                initialValue={currFederation && currFederation.toString()}
-=======
                 value={currFederation && currFederation.toString()}
->>>>>>> 76d62e38
                 onChange={onFederationChange}
                 size="small"
                 style={{marginRight: '16px'}}
