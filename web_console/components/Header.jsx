--- conflicted
+++ resolved
@@ -2,11 +2,7 @@
 import css from 'styled-jsx/css';
 import { useRouter } from 'next/router';
 import useSWR from 'swr';
-<<<<<<< HEAD
-import { Avatar, Link, Popover, Spinner, Tabs, Loading, useTheme, Tooltip } from '@zeit-ui/react';
-=======
 import { Avatar, Link, Popover, Spinner, Tabs, Loading, useTheme, Select } from '@zeit-ui/react';
->>>>>>> 2f75fa90
 import { fetcher } from '../libs/http';
 import { logout } from '../services';
 
