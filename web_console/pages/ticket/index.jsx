--- conflicted
+++ resolved
@@ -99,16 +99,7 @@
     </>;
   };
   const dataSource = tickets
-<<<<<<< HEAD
-    ? tickets
-      .filter(el => currFederation < 0 || el.federation_id === currFederation)
-      .map((x) => ({
-        ...x,
-        operation,
-      }))
-=======
     ? tickets.map((x) => ({ ...x, operation }))
->>>>>>> 76d62e38
     : [];
 
   return (
