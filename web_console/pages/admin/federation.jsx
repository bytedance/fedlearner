--- conflicted
+++ resolved
@@ -12,54 +12,7 @@
 import produce from 'immer'
 
 import { K8S_SETTINGS } from '../../constants/form-default'
-<<<<<<< HEAD
-
-const fillJSON = (container, path, value) => {
-  let containerIsArray = Array.isArray(container)
-  if (typeof path === 'string') {
-    path = path.split('.')
-  }
-  if (path.length === 1) {
-    if (containerIsArray) {
-      container[0]
-        ? container[0][path[0]]= value
-        : container[0] = { [path[0]]: value }
-    } else {
-      container[path[0]] = value
-    }
-    return
-  }
-  let currPath
-  if (container[path[0]] === undefined) {
-    if (path[0].endsWith('[]')) {
-      currPath = path[0].replace('[]', '')
-      container[currPath] = []
-    } else {
-      container[path[0]] = {}
-      currPath = path[0]
-    }
-  } else {
-    currPath = path[0]
-  }
-  fillJSON(container[currPath], path.slice(1), value)
-}
-
-const getValueFromJson = (data, path) => {
-  if (typeof path === 'string') {
-    path = path.split('.')
-  }
-  if (path.length === 1) {
-    return data[path[0]]
-  }
-  const currPathIsArray = path[0].endsWith('[]')
-  let currPath = path[0].replace('[]', '')
-  let nextLayer = currPathIsArray ? data[currPath][0] : data[path[0]]
-  if (nextLayer === undefined) return undefined
-  return getValueFromJson(nextLayer, path.slice(1))
-}
-=======
 import { fillJSON, getValueFromJson, getParsedValueFromData } from '../../utils/form_utils'
->>>>>>> f068a1eb
 
 function useFederationItemStyles() {
   return css`
@@ -138,12 +91,8 @@
     props: {
       minHeight: '150px',
     },
-<<<<<<< HEAD
-    path: 'global_replica_spec.template.spec.containers[].env'
-=======
     path: 'global_replica_spec.template.spec.containers[].env',
     emptyDefault: []
->>>>>>> f068a1eb
   },
   {
     key: 'grpc_spec',
