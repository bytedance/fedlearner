import React, { useMemo, useState, useCallback } from 'react';
import css from 'styled-jsx/css';
import { Link, Text, Input, Fieldset, Button, Card, Description, useTheme, useInput } from '@zeit-ui/react';
import Search from '@zeit-ui/react-icons/search';
import NextLink from 'next/link';
import useSWR from 'swr';
import produce from 'immer'

import { fetcher } from '../../libs/http';
import { FLAppStatus, handleStatus, getStatusColor } from '../../utils/job';
import Layout from '../../components/Layout';
import PopConfirm from '../../components/PopConfirm';
import Dot from '../../components/Dot';
import Empty from '../../components/Empty';
import { deleteJob, createJob } from '../../services/job';
import Form from '../../components/Form';

function useStyles(theme) {
  return css`
    .counts-wrap {
      padding: 0 5%;
      display: flex;
      align-items: center;
      justify-content: space-between;
    }

    .num {
      text-align: center;
      color: ${theme.palette.accents_5};
      margin-bottom: 1em;
    }
    .h {
      font-weight: normal;
      margin: 1em 0;
    }
    .b {
      color: ${theme.palette.accents_6};
      font-size: 1.4em;
    }

    .list-wrap {
      position: relative;
    }
    .filter-bar {
      position: absolute;
      right: 0;
      top: 0;
      display: flex;
      align-items: center;
      justify-content: flex-end;
    }
    .filter-form {
      display: flex;
      align-items: center;
      margin-right: 10px;
    }
    .filter-input {
      width: 200px;
      margin-right: 10px;
    }

    .content-list-wrap {
      list-style: none;
      padding: 0;
      margin: 0;
    }
    .content-list {
      padding: 20px 10px;
      border-bottom: 1px solid ${theme.palette.border};
    }
    .content-list:last-of-type {
      border-bottom: none;
    }
    .desc-wrap {
      display: flex;
    }
  `;
}

export default function JobList(props) {
  const theme = useTheme();
  const styles = useStyles(theme);

  const { data, mutate } = useSWR('jobs', fetcher);
<<<<<<< HEAD
  const jobs = data?.data?.filter(x => x.metadata)
  const [federationId, setFederationId] = useState(null);
  const fields = [
=======
  const jobs = data ? data.data.filter(x => x.metadata) : null
  let federationId = null
  const DEFAULT_FIELDS = [
>>>>>>> b9945382
    { key: 'name', required: true },
    { key: 'job_type', type: 'jobType', required: true, span: 12 },
    { key: 'client_ticket_name', type: 'clientTicket', label: 'client_ticket', required: true },
    {
      key: 'federation_id',
      type: 'federation',
      label: 'federation',
      required: true,
      onChange: value => {
        federationId = value
        setFields(handleFields(fields))
      },
    },
    {
      key: 'server_ticket_name',
      type: 'serverTicket',
      label: 'server_ticket',
      required: true,
      props: {
        federation_id: null,
      },
    },
    { key: 'client_params', type: 'json', span: 24 },
    { key: 'server_params', type: 'json', span: 24 },
  ]

  let [fields, setFields] = useState(DEFAULT_FIELDS)

  function mapValueToFields(job, fields) {
    return produce(fields, draft => {
      draft.map((x) => {
        x.value = job.localdata[x.key] || ''

        if ((x.key === 'client_params' || x.key === 'server_params') && x.value) {
          x.value = JSON.stringify(x.value, null, 2);
        }

      });
    })
  }

  const handleFields = fields => produce(fields, draft => {
      draft.map(field => {
        if (field.key === 'server_ticket_name') {
          field.props.federation_id = federationId
        }
      })
  })

  const labeledList = useMemo(() => {
    const allList = { name: 'All', list: jobs || [] };
    return Object.entries(FLAppStatus).reduce((prev, [key, status]) => {
      return prev.concat({
        name: key,
        list: allList.list.filter((item) => item.status.appState === status),
      });
    }, [allList]);
  }, [jobs]);

  const [label, setLabel] = useState('All');
  const switchLabel = useCallback((l) => setLabel(l), []);

  const searchIcon = useMemo(() => <Search />, []);
  const [filterText, setFilterText] = useState('');
  const { state: inputText, reset, bindings } = useInput('');
  const search = useCallback((e) => {
    e.preventDefault();
    setFilterText(inputText);
  }, [inputText]);
  const resetSearch = useCallback(() => {
    reset();
    setFilterText('');
  }, [reset, setFilterText]);

  const showingList = useMemo(() => {
    const target = labeledList.find(({ name }) => name === label);
    return ((target && target.list) || []).filter((item) => {
      return !filterText || item.localdata.name.indexOf(filterText) > -1;
    });
  }, [label, labeledList, filterText]);

  const [formVisible, setFormVisible] = useState(false);
  const toggleForm = useCallback(() => {
    if (formVisible) {
      setFields(DEFAULT_FIELDS)
    }
    setFormVisible(visible => !visible)
  }, [formVisible]);
  const onOk = () => {
    mutate();
    toggleForm();
  };
  const onCreateJob = (form) => {
    const params = {
      ...form,
      client_params: form.client_params ? JSON.parse(form.client_params) : {},
      server_params: form.server_params ? JSON.parse(form.server_params) : {},
    };
    return createJob(params);
  };

  const handleClone = (item) => {
    setFields(mapValueToFields(item, fields))
    // fields = mapValueToFields(item, DEFAULT_FIELDS)
    toggleForm()
  }

  const renderOperation = item => (
    <>
      <NextLink
        href={`/job/${item.localdata.id}`}
      >
        <Link color>View Detail</Link>
      </NextLink>
      <Text
        className="actionText"
        onClick={() => handleClone(item)}
        type="success"
        style={{marginRight: `${theme.layout.gap}`}}
      >
        Clone
      </Text>
      <PopConfirm
        onConfirm={() => deleteJob(item.localdata.id)}
        onOk={() => mutate({ data: jobs.filter((i) => i !== item) })}
      >
        <Text className="actionText" type="error">Delete</Text>
      </PopConfirm>
    </>
  )

  return (
    <div className="page-tasks">
      <Layout theme={props.theme} toggleTheme={props.toggleTheme}>
        {formVisible
          ? (
            <Form
              title="Create Job"
              fields={fields}
              onSubmit={onCreateJob}
              onOk={onOk}
              onCancel={toggleForm}
            />
          )
          : (
            <>
              <Card style={{ marginTop: theme.layout.pageMargin }}>
                <div className="counts-wrap">
                  {
                    labeledList.map(({ name, list }) => (
                      <div className="num" key={name}>
                        <h4 className="h">{name}</h4>
                        <b className="b">{data ? list.length : '-'}</b>
                      </div>
                    ))
                  }
                </div>
              </Card>
              <Card style={{ margin: `${theme.layout.pageMargin} 0` }}>
                <div className="list-wrap">
                  <div className="filter-bar">
                    <form onSubmit={search} className="filter-form">
                      <Input
                        {...bindings}
                        placeholder="Search by name"
                        size="small"
                        clearable
                        onClearClick={resetSearch}
                        iconRight={searchIcon}
                        iconClickable
                        onIconClick={search}
                      />
                    </form>
                    <Button auto size="small" type="secondary" onClick={toggleForm}>Create Job</Button>
                  </div>
                  <Fieldset.Group value={label} onChange={switchLabel}>
                    {
                      labeledList.map(({ name }) => (
                        <Fieldset label={name} key={name}>
                          {
                            label === name
                              ? showingList.length
                                ? (
                                  <ul className="content-list-wrap">
                                    {
                                      showingList.map((item) => (
                                        <li key={item.metadata.selfLink} className="content-list">
                                          <Text h3 title={item.localdata.name}>
                                            {item.localdata.name}
                                          </Text>
                                          <div className="desc-wrap">
                                            <Description
                                              title="Status"
                                              style={{ width: 140 }}
                                              content={(
                                                <>
                                                  <Dot color={getStatusColor(item.status.appState)} />
                                                  {handleStatus(item.status.appState)}
                                                </>
                                              )}
                                            />
                                            <Description
                                              title="Create Time"
                                              style={{ width: 220 }}
                                              content={item.metadata.creationTimestamp}
                                            />
                                            <Description
                                              title="Role"
                                              style={{ width: 120 }}
                                              content={item.spec.role}
                                            />
                                            <Description
                                              title="Operation"
<<<<<<< HEAD
                                              content={(
                                                <>
                                                  <NextLink
                                                    href={`/job/${item.localdata.id}`}
                                                  >
                                                    <Link color>View Detail</Link>
                                                  </NextLink>
                                                  <NextLink
                                                    href={`/job/charts/${item.localdata.id}`}
                                                  >
                                                    <Link color>View Charts</Link>
                                                  </NextLink>
                                                  <PopConfirm
                                                    onConfirm={() => deleteJob(item.localdata.id)}
                                                    onOk={() => mutate({ data: jobs.filter((i) => i !== item) })}
                                                  >
                                                    <Text className="actionText" type="error">Delete</Text>
                                                  </PopConfirm>
                                                </>
                                              )}
=======
                                              content={renderOperation(item)}
>>>>>>> b9945382
                                            />
                                          </div>
                                        </li>
                                      ))
                                    }
                                  </ul>
                                )
                                : <Empty />
                              : null
                          }
                        </Fieldset>
                      ))
                    }
                  </Fieldset.Group>
                </div>
              </Card>
            </>
          )
        }
        <style jsx global>{`
          .page-tasks .group, .group button {
            height: 42px;
          }
          .page-tasks .content-list-wrap .link {
            margin-right: ${theme.layout.pageMargin};
          }
          .page-tasks h3 {
            word-break: break-all;
          }
          .page-tasks dd {
            display: flex;
            align-items: center;
          }
        `}</style>
        <style jsx>{styles}</style>
      </Layout>
    </div>
  );
}<|MERGE_RESOLUTION|>--- conflicted
+++ resolved
@@ -82,15 +82,9 @@
   const styles = useStyles(theme);
 
   const { data, mutate } = useSWR('jobs', fetcher);
-<<<<<<< HEAD
-  const jobs = data?.data?.filter(x => x.metadata)
-  const [federationId, setFederationId] = useState(null);
-  const fields = [
-=======
   const jobs = data ? data.data.filter(x => x.metadata) : null
   let federationId = null
   const DEFAULT_FIELDS = [
->>>>>>> b9945382
     { key: 'name', required: true },
     { key: 'job_type', type: 'jobType', required: true, span: 12 },
     { key: 'client_ticket_name', type: 'clientTicket', label: 'client_ticket', required: true },
@@ -204,6 +198,11 @@
         href={`/job/${item.localdata.id}`}
       >
         <Link color>View Detail</Link>
+      </NextLink>
+      <NextLink
+        href={`/job/charts/${item.localdata.id}`}
+      >
+        <Link color>View Charts</Link>
       </NextLink>
       <Text
         className="actionText"
@@ -304,30 +303,7 @@
                                             />
                                             <Description
                                               title="Operation"
-<<<<<<< HEAD
-                                              content={(
-                                                <>
-                                                  <NextLink
-                                                    href={`/job/${item.localdata.id}`}
-                                                  >
-                                                    <Link color>View Detail</Link>
-                                                  </NextLink>
-                                                  <NextLink
-                                                    href={`/job/charts/${item.localdata.id}`}
-                                                  >
-                                                    <Link color>View Charts</Link>
-                                                  </NextLink>
-                                                  <PopConfirm
-                                                    onConfirm={() => deleteJob(item.localdata.id)}
-                                                    onOk={() => mutate({ data: jobs.filter((i) => i !== item) })}
-                                                  >
-                                                    <Text className="actionText" type="error">Delete</Text>
-                                                  </PopConfirm>
-                                                </>
-                                              )}
-=======
                                               content={renderOperation(item)}
->>>>>>> b9945382
                                             />
                                           </div>
                                         </li>
