// key is the key of form field
// value is the default value of field
const K8S_SETTINGS = {
  "storage_root_path": "data",
  "imagePullSecrets": [{"name": "regcred"}],
  "env": [
    {
      "name": "ETCD_ADDR",
      "value": "fedlearner-stack-etcd.default.svc.cluster.local:2379"
    },
    {
      "name": "EGRESS_URL",
      "value": "fedlearner-stack-ingress-nginx-controller.default.svc.cluster.local:80"
    },
    {
      "name": "EGRESS_HOST",
      "value": "external.name"
    }
  ],
  "grpc_spec": {
    "peerURL": "fedlearner-stack-ingress-nginx-controller.default.svc.cluster.local:80",
    "authority": "external.name",
    "extraHeaders": {
      "x-host": "",
      "x-federation": "XFEDERATION"
    }
  },
  "leader_peer_spec": {
    "Follower": {
      "peerURL": "fedlearner-stack-ingress-nginx-controller.default.svc.cluster.local:80",
      "authority": "external.name",
      "extraHeaders": {
        "x-host": "follower.flapp.operator"
      }
    }
  },
  "follower_peer_spec": {
    "Leader": {
      "peerURL": "fedlearner-stack-ingress-nginx-controller.default.svc.cluster.local:80",
      "authority": "external.name",
      "extraHeaders": {
        "x-host": "leader.flapp.operator"
      }
    }
  }
}

<<<<<<< HEAD
const DATASOURCE_REPLICA_TYPE = ['Master', 'Worker']

const DATASOURCE_PUBLIC_PARAMS = {
  "Master": {
    "pair": true,
    "env": [
      {
        "name": "BATCH_MODE",
        "value": "--batch_mode"
      },
      {
        "name": "PARTITION_NUM",
        "value": "4"
      },
      {
        "name": "START_TIME",
        "value": "0"
      },
      {
        "name": "END_TIME",
        "value": "999999999999"
      },
      {
        "name": "NEGATIVE_SAMPLING_RATE",
        "value": "1.0"
      },
      {
        "name": "RAW_DATA_SUB_DIR",
        "value": "portal_publish_dir/data-100wexamples-2"
      }
    ],
    "commend": [
      "/app/deploy/scripts/wait4pair_wrapper.sh"
    ],
    "args": [
      "/app/deploy/scripts/data_join/run_data_join_master.sh"
    ]
  },
  "Worker": {
    "pair": true,
    "env": [
      {
        "name": "DATA_BLOCK_DUMP_INTERVAL",
        "value": "300"
      },
      {
        "name": "DATA_BLOCK_DUMP_THRESHOLD",
        "value": "65536"
      },
      {
        "name": "EXAMPLE_ID_DUMP_INTERVAL",
        "value": "600"
      },
      {
        "name": "EXAMPLE_ID_DUMP_THRESHOLD",
        "value": "262144"
      },
      {
        "name": "EXAMPLE_ID_BATCH_SIZE",
        "value": "4096"
      },
      {
        "name": "MAX_FLYING_EXAMPLE_ID",
        "value": "307152"
      },
      {
        "name": "MIN_MATCHING_WINDOW",
        "value": "256"
      },
      {
        "name": "MAX_MATCHING_WINDOW",
        "value": "1024"
      },
      {
        "name": "RAW_DATA_ITER",
        "value": "TF_RECORD"
      }
    ],
    "commend": [
      "/app/deploy/scripts/wait4pair_wrapper.sh"
    ],
    "args": [
      "/app/deploy/scripts/data_join/run_data_join_master.sh"
    ]
=======
const RAW_DATA_CONTEXT = {
  file_wildcard: '*',
  batch_size: 1024,
  max_flying_item: 300000,
  merge_buffer_size: 4096,
  write_buffer_size: 10000000,
  resource_master_cpu_request: '1000m',
  resource_master_cpu_limit: '1000m',
  resource_master_memory_request: '2Gi',
  resource_master_memory_limit: '2Gi',
  input_data_format: 'CSV_DICT',
  output_data_format: 'TF_RECORD',
  compressed_type: 'None', // 'None' will be convert to empty string finally
}

for (let k in K8S_SETTINGS) {
  if (typeof K8S_SETTINGS[k] === 'object') {
    K8S_SETTINGS[k] = JSON.stringify(K8S_SETTINGS[k], null, 2)
>>>>>>> 67fb23e5
  }
}

const DATASOURCE_JOB = {
  
}

const _ = [
  K8S_SETTINGS,
  DATASOURCE_PUBLIC_PARAMS.Master,
  DATASOURCE_PUBLIC_PARAMS.Worker
].forEach(el => {
  for (let k in el) {
    if (typeof el[k] === 'object') {
      el[k] = JSON.stringify(el[k], null, 2)
    }
  }
})

module.exports = {
  K8S_SETTINGS,
<<<<<<< HEAD
  DATASOURCE_REPLICA_TYPE,
  DATASOURCE_PUBLIC_PARAMS,
=======
  RAW_DATA_CONTEXT,
>>>>>>> 67fb23e5
}<|MERGE_RESOLUTION|>--- conflicted
+++ resolved
@@ -45,7 +45,6 @@
   }
 }
 
-<<<<<<< HEAD
 const DATASOURCE_REPLICA_TYPE = ['Master', 'Worker']
 
 const DATASOURCE_PUBLIC_PARAMS = {
@@ -130,7 +129,12 @@
     "args": [
       "/app/deploy/scripts/data_join/run_data_join_master.sh"
     ]
-=======
+  }
+}
+
+const DATASOURCE_JOB = {
+}
+
 const RAW_DATA_CONTEXT = {
   file_wildcard: '*',
   batch_size: 1024,
@@ -149,12 +153,7 @@
 for (let k in K8S_SETTINGS) {
   if (typeof K8S_SETTINGS[k] === 'object') {
     K8S_SETTINGS[k] = JSON.stringify(K8S_SETTINGS[k], null, 2)
->>>>>>> 67fb23e5
   }
-}
-
-const DATASOURCE_JOB = {
-  
 }
 
 const _ = [
@@ -171,10 +170,7 @@
 
 module.exports = {
   K8S_SETTINGS,
-<<<<<<< HEAD
   DATASOURCE_REPLICA_TYPE,
   DATASOURCE_PUBLIC_PARAMS,
-=======
   RAW_DATA_CONTEXT,
->>>>>>> 67fb23e5
 }